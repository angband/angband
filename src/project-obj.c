--- conflicted
+++ resolved
@@ -139,13 +139,9 @@
 					continue;
 
 				/* Destroy "amt" items */
-<<<<<<< HEAD
-				destroyed = gear_object_for_use(obj, amt, false, &none_left);
-=======
 				destroyed = gear_object_for_use(obj, amt, FALSE, &none_left);
 				if (destroyed->known)
 					object_delete(&destroyed->known);
->>>>>>> 993b33a6
 				object_delete(&destroyed);
 
 				/* Count the casualties */
@@ -465,13 +461,8 @@
 			char o_name[80];
 
 			/* Effect "observed" */
-<<<<<<< HEAD
-			if (obj->marked && !ignore_item_ok(obj)) {
-				obvious = true;
-=======
 			if (obj->known && !ignore_item_ok(obj)) {
 				obvious = TRUE;
->>>>>>> 993b33a6
 				object_desc(o_name, sizeof(o_name), obj, ODESC_BASE);
 			}
 
