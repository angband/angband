--- conflicted
+++ resolved
@@ -69,12 +69,8 @@
 	{ "Eat some food", 'E', CMD_EAT, NULL, NULL },
 	{ "Quaff a potion", 'q', CMD_QUAFF, NULL, NULL },
 	{ "Read a scroll", 'r', CMD_READ_SCROLL, NULL, player_can_read },
-<<<<<<< HEAD
-	{ "Fuel your light source", 'F', CMD_REFILL, NULL, player_can_refuel }
-=======
-	{ "Fuel your light source", 'F', CMD_REFILL, NULL, NULL },
-	{ "Use an item", 'U', CMD_USE_ANY, NULL, NULL },
->>>>>>> 68000a1a
+	{ "Fuel your light source", 'F', CMD_REFILL, NULL, player_can_refuel },
+	{ "Use an item", 'U', CMD_USE_ANY, NULL, NULL }
 };
 
 /* General actions */
@@ -525,19 +521,19 @@
 
 int show_command_list(struct cmd_info cmd_list[], int size)
 {
-  menu_type *m;
+	menu_type *m;
 	region r;
 	int selected;
-  int i;
-
-  m = menu_dynamic_new();
-  if (!m) {
-    return 0;
-  }
-  m->selections = lower_case;
-  for (i=0; i < size; ++i) {
-	  menu_dynamic_add(m, cmd_list[i].desc, i+1);
-  }
+	int i;
+
+	m = menu_dynamic_new();
+	if (!m) {
+		return 0;
+	}
+	m->selections = lower_case;
+	for (i=0; i < size; ++i) {
+		menu_dynamic_add(m, cmd_list[i].desc, i+1);
+	}
 
 	/* work out display region */
 	r.width = menu_dynamic_longest_entry(m) + 3 + 2; /* +3 for tag, 2 for pad */
@@ -551,30 +547,30 @@
 
 	prt("(Enter to select, ESC) Command:", 0, 0);
 	selected = menu_dynamic_select(m);
-  menu_dynamic_free(m);
+	menu_dynamic_free(m);
 
 	screen_load();
 
-  if ((selected > 0) && (selected < size+1)) {
-    /* execute the command */
-    Term_keypress(cmd_list[selected-1].key,0);
-  }
-
-  return 1;
+	if ((selected > 0) && (selected < size+1)) {
+		/* execute the command */
+		Term_keypress(cmd_list[selected-1].key,0);
+	}
+
+	return 1;
 }
 
 int context_menu_command()
 {
-  menu_type *m;
+	menu_type *m;
 	region r;
 	int selected;
 
-  m = menu_dynamic_new();
-  if (!m) {
-    return 0;
-  }
-
-  m->selections = lower_case;
+	m = menu_dynamic_new();
+	if (!m) {
+		return 0;
+	}
+
+	m->selections = lower_case;
 	menu_dynamic_add(m, "Item", 1);
 	menu_dynamic_add(m, "Action", 2);
 	menu_dynamic_add(m, "Item Management", 3);
@@ -594,30 +590,30 @@
 
 	prt("(Enter to select, ESC) Command:", 0, 0);
 	selected = menu_dynamic_select(m);
-  menu_dynamic_free(m);
+	menu_dynamic_free(m);
 
 	screen_load();
 
 	if (selected == 1) {
-    show_command_list(cmd_item, N_ELEMENTS(cmd_item));
-  } else
+		show_command_list(cmd_item, N_ELEMENTS(cmd_item));
+	} else
 	if (selected == 2) {
-    show_command_list(cmd_action, N_ELEMENTS(cmd_action));
-  } else
+		show_command_list(cmd_action, N_ELEMENTS(cmd_action));
+	} else
 	if (selected == 3) {
-    show_command_list(cmd_item_manage, N_ELEMENTS(cmd_item_manage));
-  } else
+		show_command_list(cmd_item_manage, N_ELEMENTS(cmd_item_manage));
+	} else
 	if (selected == 4) {
-    show_command_list(cmd_info, N_ELEMENTS(cmd_info));
-  } else
+		show_command_list(cmd_info, N_ELEMENTS(cmd_info));
+	} else
 	if (selected == 5) {
-    show_command_list(cmd_util, N_ELEMENTS(cmd_util));
-  } else
+		show_command_list(cmd_util, N_ELEMENTS(cmd_util));
+	} else
 	if (selected == 6) {
-    show_command_list(cmd_hidden, N_ELEMENTS(cmd_hidden));
-  }
-
-  return 1;
+		show_command_list(cmd_hidden, N_ELEMENTS(cmd_hidden));
+	}
+
+	return 1;
 }
 
 int context_menu_player();
@@ -640,61 +636,61 @@
 	if (!in_bounds_fully(y, x)) return;
 
 	/* XXX show context menu here */
-  if ((p_ptr->py == y) && (p_ptr->px == x)) {
-    if (e.mouse.mods & KC_MOD_SHIFT) {
-      /* shift-click - cast magic */
-      if (e.mouse.button == 1) {
-        textui_obj_cast();
-      } else
-      if (e.mouse.button == 2) {
-        Term_keypress('i',0);
-			  //cmd_insert(CMD_USE_AIMED);
-      }
-    } else
-    if (e.mouse.mods & KC_MOD_CONTROL) {
-      /* ctrl-click - use feature / use inventory item */
-      /* switch with default */
-      if (e.mouse.button == 1) {
-			  //cmd_insert(CMD_ACTIVATE);
-        if (cave->feat[p_ptr->py][p_ptr->px] == FEAT_LESS) {
-  			  cmd_insert(CMD_GO_UP);
-        } else
-        if (cave->feat[p_ptr->py][p_ptr->px] == FEAT_MORE) {
-  			  cmd_insert(CMD_GO_DOWN);
-        }
-      } else
-      if (e.mouse.button == 2) {
-			  cmd_insert(CMD_USE_UNAIMED);
-			  //cmd_insert(CMD_USE_ANY);
-      }
-    } else
-    if (e.mouse.mods & KC_MOD_ALT) {
-      /* alt-click - Search  or show char screen */
-      /* XXX call a platform specific hook */
-      if (e.mouse.button == 1) {
- 			  cmd_insert(CMD_SEARCH);
-      } else
-      if (e.mouse.button == 2) {
-        Term_keypress('C',0);
-			  //cmd_insert(CMD_CHAR_SCREEN);
-      }
-    } else
-    {
-      if (e.mouse.button == 1) {
-        if (cave->o_idx[y][x]) {
-  			  cmd_insert(CMD_PICKUP);
-        } else {
-  			  cmd_insert(CMD_HOLD);
-        }
-      } else
-      if (e.mouse.button == 2) {
-        // show a context menu
-        context_menu_player();
-        //Term_keypress('~',0);
-			  //cmd_insert(CMD_OPTIONS);
-      }
-    }
-  }
+	if ((p_ptr->py == y) && (p_ptr->px == x)) {
+		if (e.mouse.mods & KC_MOD_SHIFT) {
+			/* shift-click - cast magic */
+			if (e.mouse.button == 1) {
+				textui_obj_cast();
+			} else
+			if (e.mouse.button == 2) {
+				Term_keypress('i',0);
+				//cmd_insert(CMD_USE_AIMED);
+			}
+		} else
+		if (e.mouse.mods & KC_MOD_CONTROL) {
+			/* ctrl-click - use feature / use inventory item */
+			/* switch with default */
+			if (e.mouse.button == 1) {
+				//cmd_insert(CMD_ACTIVATE);
+				if (cave->feat[p_ptr->py][p_ptr->px] == FEAT_LESS) {
+					cmd_insert(CMD_GO_UP);
+				} else
+				if (cave->feat[p_ptr->py][p_ptr->px] == FEAT_MORE) {
+					cmd_insert(CMD_GO_DOWN);
+				}
+			} else
+			if (e.mouse.button == 2) {
+				cmd_insert(CMD_USE_UNAIMED);
+				//cmd_insert(CMD_USE_ANY);
+			}
+		} else
+		if (e.mouse.mods & KC_MOD_ALT) {
+			/* alt-click - Search  or show char screen */
+			/* XXX call a platform specific hook */
+			if (e.mouse.button == 1) {
+ 				cmd_insert(CMD_SEARCH);
+			} else
+			if (e.mouse.button == 2) {
+				Term_keypress('C',0);
+				//cmd_insert(CMD_CHAR_SCREEN);
+			}
+		} else
+		{
+			if (e.mouse.button == 1) {
+				if (cave->o_idx[y][x]) {
+					cmd_insert(CMD_PICKUP);
+				} else {
+					cmd_insert(CMD_HOLD);
+				}
+			} else
+			if (e.mouse.button == 2) {
+				// show a context menu
+				context_menu_player();
+				//Term_keypress('~',0);
+				//cmd_insert(CMD_OPTIONS);
+			}
+		}
+	}
 
 	else if (e.mouse.button == 1)
 	{
@@ -704,73 +700,76 @@
 		}
 		else
 		{
-      if (e.mouse.mods & KC_MOD_SHIFT) {
-        /* shift-click - run */
-			  cmd_insert(CMD_RUN);
-			  cmd_set_arg_direction(cmd_get_top(), 0, get_direction_player(y,x));
-      } else
-      if (e.mouse.mods & KC_MOD_CONTROL) {
-        /* control-click - alter */
-  			cmd_insert(CMD_ALTER);
-			  cmd_set_arg_direction(cmd_get_top(), 0, get_direction_player(y,x));
-      } else
-      if (e.mouse.mods & KC_MOD_ALT) {
-        /* alt-click - look */
-	      if (target_set_interactive(TARGET_LOOK, x, y))
-	      {
-		      msg("Target Selected.");
-	      }
-  			//cmd_insert(CMD_LOOK);
-			  //cmd_set_arg_point(cmd_get_top(), 0, y, x);
-      } else
-      {
-        if ((y-p_ptr->py >= -1) && (y-p_ptr->py <= 1)
-          && (x-p_ptr->px >= -1) && (x-p_ptr->px <= 1)) {
-			    cmd_insert(CMD_WALK);
-			    cmd_set_arg_direction(cmd_get_top(), 0, get_direction_player(y,x));
-        } else {
-			    cmd_insert(CMD_PATHFIND);
-			    cmd_set_arg_point(cmd_get_top(), 0, y, x);
-        }
-      }
+			if (e.mouse.mods & KC_MOD_SHIFT) {
+				/* shift-click - run */
+				cmd_insert(CMD_RUN);
+				cmd_set_arg_direction(cmd_get_top(), 0, get_direction_player(y,x));
+			} else
+			if (e.mouse.mods & KC_MOD_CONTROL) {
+				/* control-click - alter */
+				cmd_insert(CMD_ALTER);
+				cmd_set_arg_direction(cmd_get_top(), 0, get_direction_player(y,x));
+			} else
+			if (e.mouse.mods & KC_MOD_ALT) {
+				/* alt-click - look */
+				if (target_set_interactive(TARGET_LOOK, x, y)) {
+					msg("Target Selected.");
+				}
+				//cmd_insert(CMD_LOOK);
+				//cmd_set_arg_point(cmd_get_top(), 0, y, x);
+			} else
+			{
+				if ((y-p_ptr->py >= -1) && (y-p_ptr->py <= 1)
+					&& (x-p_ptr->px >= -1) && (x-p_ptr->px <= 1)) {
+					cmd_insert(CMD_WALK);
+					cmd_set_arg_direction(cmd_get_top(), 0, get_direction_player(y,x));
+				} else {
+					cmd_insert(CMD_PATHFIND);
+					cmd_set_arg_point(cmd_get_top(), 0, y, x);
+				}
+			}
 		}
 	}
 
 	else if (e.mouse.button == 2)
 	{
-    int m_idx = cave->m_idx[y][x];
-    if (m_idx && target_able(m_idx)) {
-			health_track(p_ptr, m_idx);
-      target_set_monster(m_idx);
-    } else {
-      target_set_location(y,x);
-    }
-    if (e.mouse.mods & KC_MOD_SHIFT) {
-      /* shift-click - cast spell at target */
-      if (textui_obj_cast() >= 0) {
-			  cmd_set_arg_target(cmd_get_top(), 1, DIR_TARGET);
-      }
-    } else
-    if (e.mouse.mods & KC_MOD_CONTROL) {
-      /* control-click - fire at target */
-  		cmd_insert(CMD_USE_AIMED);
- 			cmd_set_arg_target(cmd_get_top(), 1, DIR_TARGET);
-    } else
-    if (e.mouse.mods & KC_MOD_ALT) {
-      /* alt-click - throw at target */
-  		cmd_insert(CMD_THROW);
+		int m_idx = cave->m_idx[y][x];
+		if (m_idx && target_able(m_idx)) {
+			monster_type *m_ptr = cave_monster(cave, m_idx);
+			/* Set up target information */
+			monster_race_track(m_ptr->r_idx);
+			health_track(p_ptr, m_ptr);
+			//health_track(p_ptr, m_idx);
+			target_set_monster(m_idx);
+		} else {
+			target_set_location(y,x);
+		}
+		if (e.mouse.mods & KC_MOD_SHIFT) {
+			/* shift-click - cast spell at target */
+			if (textui_obj_cast() >= 0) {
+				cmd_set_arg_target(cmd_get_top(), 1, DIR_TARGET);
+			}
+		} else
+		if (e.mouse.mods & KC_MOD_CONTROL) {
+			/* control-click - fire at target */
+			cmd_insert(CMD_USE_AIMED);
 			cmd_set_arg_target(cmd_get_top(), 1, DIR_TARGET);
-    } else
-    {
-		  //msg("Target set.");
-      /* see if the click was adjacent to the player */
-      if ((y-p_ptr->py >= -1) && (y-p_ptr->py <= 1)
-        && (x-p_ptr->px >= -1) && (x-p_ptr->px <= 1)) {
-        context_menu_cave(cave,y,x,1);
-      } else {
-        context_menu_cave(cave,y,x,0);
-      }
-    }
+		} else
+		if (e.mouse.mods & KC_MOD_ALT) {
+			/* alt-click - throw at target */
+			cmd_insert(CMD_THROW);
+			cmd_set_arg_target(cmd_get_top(), 1, DIR_TARGET);
+		} else
+		{
+			//msg("Target set.");
+			/* see if the click was adjacent to the player */
+			if ((y-p_ptr->py >= -1) && (y-p_ptr->py <= 1)
+				&& (x-p_ptr->px >= -1) && (x-p_ptr->px <= 1)) {
+				context_menu_cave(cave,y,x,1);
+			} else {
+				context_menu_cave(cave,y,x,0);
+			}
+		}
 	}
 }
 
