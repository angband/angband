--- conflicted
+++ resolved
@@ -532,13 +532,6 @@
 }
 
 /**
-<<<<<<< HEAD
- * Cause the output from Rand_div() to be fixed rather than random.
- *
- * \param val Is the percent of the maximum value that Rand_div() will
- * return.  val should be between 0 and 100, inclusive.
- */
-=======
  * Roll on a random chance and check for success.
  *
  * \param c The random_chance to roll on
@@ -563,7 +556,12 @@
 	return scale * c.numerator / c.denominator;
 }
 
->>>>>>> fb645edc
+/**
+ * Cause the output from Rand_div() to be fixed rather than random.
+ *
+ * \param val Is the percent of the maximum value that Rand_div() will
+ * return.  val should be between 0 and 100, inclusive.
+ */
 void rand_fix(u32b val)
 {
 	rand_fixed = true;
