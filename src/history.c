/*
 * File: history.c
 * Purpose: Character auto-history creation, management, and display
 *
 * Copyright (c) 2007 J.D. White
 *
 * This work is free software; you can redistribute it and/or modify it
 * under the terms of either:
 *
 * a) the GNU General Public License as published by the Free Software
 *    Foundation, version 2, or
 *
 * b) the "Angband licence":
 *    This software may be copied and distributed for educational, research,
 *    and not for profit purposes provided that this copyright and statement
 *    are included in all such copies.  Other copyrights may also apply.
 */

#include "angband.h"
#include "history.h"

/*
 * Number of slots available at birth in the player history list.  Defaults to
 * 10 and will expand automatically as new history entries are added, up the
 * the maximum defined value.
 */
#define HISTORY_BIRTH_SIZE  10
#define HISTORY_MAX 5000



/* The historical list for the character */
history_info *history_list;

/* Index of first writable entry */
static size_t history_ctr;

/* Current size of history list */
static size_t history_size;


#define LIMITLOW(a, b) if (a < b) a = b;
#define LIMITHI(a, b) if (a > b) a = b;



/*
 * Initialise an empty history list.
 */
static void history_init(size_t entries)
{
	history_ctr = 0;
	history_size = entries;
	history_list = C_ZNEW(history_size, history_info);
}


/*
 * Clear any existing history.
 */
void history_clear(void)
{
	if (!history_list) return;

	FREE(history_list);
	history_ctr = 0;
	history_size = 0;
}


/*
 * Set the number of history items.
 */
static bool history_set_num(size_t num)
{
	history_info *new_list;

	if (num > HISTORY_MAX)
		num = HISTORY_MAX;

	if (num < history_size)  return FALSE;
	if (num == history_size) return FALSE;

	/* Allocate new memory, copy across */
	/* XXX Should use mem_realloc() */
	new_list = C_ZNEW(num, history_info);
	C_COPY(new_list, history_list, history_ctr, history_info);
	FREE(history_list);

	history_list = new_list;
	history_size = num;

	return TRUE;
}


/*
 * Return the number of history entries.
 */
size_t history_get_num(void)
{
	return history_ctr;
}


/*
 * Mark artifact number `id` as known.
 */
static bool history_know_artifact(struct artifact *artifact)
{
	size_t i = history_ctr;
	assert(artifact);

	if (!artifact) return FALSE;

	while (i--) {
		if (history_list[i].a_idx == artifact->aidx) {
			history_list[i].type = HISTORY_ARTIFACT_KNOWN;
			return TRUE;
		}
	}

	return FALSE;
}


/*
 * Mark artifact number `id` as lost forever, either due to leaving it on a
 * level, or due to a store purging its inventory after the player sold it.
 */
bool history_lose_artifact(struct artifact *artifact)
{
	size_t i = history_ctr;
	assert(artifact);

	if (!artifact) return FALSE;

	while (i--) {
		if (history_list[i].a_idx == artifact->aidx) {
			history_list[i].type |= HISTORY_ARTIFACT_LOST;
			return TRUE;
		}
	}

	/* If we lost an artifact that didn't previously have a history, then we missed it */
	history_add_artifact(artifact, FALSE, FALSE);

	return FALSE;
}


/*
 * Add an entry with text `event` to the history list, with type `type`
 * ("HISTORY_xxx" in defines.h), and artifact number `id` (0 for everything
 * else).
 *
 * Return TRUE on success.
 */
bool history_add_full(u16b type, struct artifact *artifact, s16b dlev,
		s16b clev, s32b turn, const char *text)
{
	/* Allocate the history list if needed */
	if (!history_list)
		history_init(HISTORY_BIRTH_SIZE);

	/* Expand the history list if appropriate */
	else if ((history_ctr == history_size) && !history_set_num(history_size + 10))
		return FALSE;

	/* History list exists and is not full.  Add an entry at the current counter location. */
	history_list[history_ctr].type = type;
	history_list[history_ctr].dlev = dlev;
	history_list[history_ctr].clev = clev;
	history_list[history_ctr].a_idx = artifact ? artifact->aidx : 0;
	history_list[history_ctr].turn = turn;
	my_strcpy(history_list[history_ctr].event,
	          text, sizeof(history_list[history_ctr].event));

	history_ctr++;

	return TRUE;
}


/*
 * Add an entry with text `event` to the history list, with type `type`
 * ("HISTORY_xxx" in defines.h), and artifact number `id` (0 for everything
 * else).
 *
 * Returne TRUE on success.
 */
bool history_add(const char *event, u16b type, struct artifact *artifact)
{
	return history_add_full(type, artifact, p_ptr->depth, p_ptr->lev, turn, event);
}


/*
 * Returns TRUE if the artifact denoted by a_idx is KNOWN in the history log.
 */
bool history_is_artifact_known(struct artifact *artifact)
{
	size_t i = history_ctr;
	assert(artifact);

	if (!artifact) return FALSE;

	while (i--) {
		if (history_list[i].type & HISTORY_ARTIFACT_KNOWN &&
				history_list[i].a_idx == artifact->aidx)
			return TRUE;
	}

	return FALSE;
}


/*
 * Returns TRUE if the artifact denoted by a_idx is an active entry in
 * the history log (i.e. is not marked HISTORY_ARTIFACT_LOST).  This permits
 * proper handling of the case where the player loses an artifact but (in
 * preserve mode) finds it again later.
 */
static bool history_is_artifact_logged(struct artifact *artifact)
{
	size_t i = history_ctr;
	assert(artifact);

	if (!artifact) return FALSE;

	while (i--) {
		/* Don't count ARTIFACT_LOST entries; then we can handle
		 * re-finding previously lost artifacts in preserve mode  */
		if (history_list[i].type & HISTORY_ARTIFACT_LOST)
			continue;

		if (history_list[i].a_idx == artifact->aidx)
			return TRUE;
	}

	return FALSE;
}


/*
 * Adding artifacts to the history list is trickier than other operations.
 * This is a wrapper function that gets some of the logic out of places
 * where it really doesn't belong.  Call this to add an artifact to the history
 * list or make the history entry visible--history_add_artifact will make that
 * determination depending on what object_is_known returns for the artifact.
 */
bool history_add_artifact(struct artifact *artifact, bool known, bool found)
{
	object_type object_type_body;
	object_type *o_ptr = &object_type_body;

	char o_name[80];
	char buf[80];
	u16b type;

<<<<<<< HEAD
	if (!artifact) return FALSE;
=======
	assert(artifact);
>>>>>>> cb6178b5

	/* Make fake artifact for description purposes */
	object_wipe(o_ptr);
	make_fake_artifact(o_ptr, artifact);
	object_desc(o_name, sizeof(o_name), o_ptr,
				ODESC_PREFIX | ODESC_BASE | ODESC_SPOIL);
	strnfmt(buf, sizeof(buf), (found)?"Found %s":"Missed %s", o_name);

	/* Known objects gets different treatment */
	if (known) {
		/* Try revealing any existing artifact, otherwise log it */
		if (history_is_artifact_logged(artifact))
			history_know_artifact(artifact);
		else
			history_add(buf, HISTORY_ARTIFACT_KNOWN, artifact);
	} else {
		if (!history_is_artifact_logged(artifact)) {
			type = HISTORY_ARTIFACT_UNKNOWN |
					(found ? 0 : HISTORY_ARTIFACT_LOST);
			history_add(buf, type, artifact);
		} else {
			return FALSE;
		}
	}

	return TRUE;
}


/*
 * Convert all ARTIFACT_UNKNOWN history items to HISTORY_ARTIFACT_KNOWN.
 * Use only after player retirement/death for the final character dump.
 */
void history_unmask_unknown(void)
{
	size_t i = history_ctr;

	while (i--)
	{
		if (history_list[i].type & HISTORY_ARTIFACT_UNKNOWN)
		{
			history_list[i].type &= ~(HISTORY_ARTIFACT_UNKNOWN);
			history_list[i].type |= HISTORY_ARTIFACT_KNOWN;
		}
	}
}


/*
 * Used to determine whether the history entry is visible in the listing or not.
 * Returns TRUE if the item is masked -- that is, if it is invisible
 *
 * All artifacts are now sensed on pickup, so nothing is now invisible. The
 * KNOWN / UNKNOWN distinction is if we had fully identified it or not
 */
static bool history_masked(size_t i)
{
	return FALSE;
}

/*
 * Finds the index of the last printable (non-masked) item in the history list.
 */
static size_t last_printable_item(void)
{
	size_t i = history_ctr;

	while (i--)
	{
		if (!history_masked(i))
			break;
	}

	return i;
}

static void print_history_header(void)
{
	char buf[80];

	/* Print the header (character name and title) */
	strnfmt(buf, sizeof(buf), "%s the %s %s",
	        op_ptr->full_name,
	        rp_ptr->name,
	        cp_ptr->name);

	c_put_str(TERM_WHITE, buf, 0, 0);
	c_put_str(TERM_WHITE, "============================================================", 1, 0);
	c_put_str(TERM_WHITE, "                   CHAR.  ", 2, 0);
	c_put_str(TERM_WHITE, "|   TURN  | DEPTH |LEVEL| EVENT", 3, 0);
	c_put_str(TERM_WHITE, "============================================================", 4, 0);
}


/* Handles all of the display functionality for the history list. */
void history_display(void)
{
	int row, wid, hgt, page_size;
	char buf[90];
	static size_t first_item = 0;
	size_t max_item = last_printable_item();
	size_t i;

	Term_get_size(&wid, &hgt);

	/* Six lines provide space for the header and footer */
	page_size = hgt - 6;

	screen_save();

	while (1)
	{
		char ch;

		Term_clear();

		/* Print everything to screen */
		print_history_header();

		row = 0;
		for (i = first_item; row <= page_size && i < history_ctr; i++)
		{
			/* Skip messages about artifacts not yet IDed. */
			if (history_masked(i))
				continue;

			strnfmt(buf, sizeof(buf), "%10d%7d\'%5d   %s",
				history_list[i].turn,
				history_list[i].dlev * 50,
				history_list[i].clev,
				history_list[i].event);

			if (history_list[i].type & HISTORY_ARTIFACT_LOST)
				my_strcat(buf, " (LOST)", sizeof(buf));

			/* Size of header = 5 lines */
			prt(buf, row + 5, 0);
			row++;
		}
		prt("[Arrow keys scroll, p for previous page, n for next page, ESC to exit.]", hgt - 1, 0);

		ch = inkey();

		if (ch == 'n')
		{
			size_t scroll_to = first_item + page_size;

			while (history_masked(scroll_to) && scroll_to < history_ctr - 1)
				scroll_to++;

			first_item = (scroll_to < max_item ? scroll_to : max_item);
		}
		else if (ch == 'p')
		{
			int scroll_to = first_item - page_size;

			while (history_masked(scroll_to) && scroll_to > 0)
				scroll_to--;

			first_item = (scroll_to >= 0 ? scroll_to : 0);
		}
		else if (ch == ARROW_DOWN)
		{
			size_t scroll_to = first_item + 1;

			while (history_masked(scroll_to) && scroll_to < history_ctr - 1)
				scroll_to++;

			first_item = (scroll_to < max_item ? scroll_to : max_item);
		}
		else if (ch == ARROW_UP)
		{
			int scroll_to = first_item - 1;

			while (history_masked(scroll_to) && scroll_to > 0)
				scroll_to--;

			first_item = (scroll_to >= 0 ? scroll_to : 0);
		}
		else if (ch == ESCAPE)
			break;
	}

	screen_load();

	return;
}


/* Dump character history to a file, which we assume is already open. */
void dump_history(ang_file *file)
{
	size_t i;
	char buf[90];

	/* We use either ascii or system-specific encoding */
 	int encoding = OPT(xchars_to_file) ? SYSTEM_SPECIFIC : ASCII;

        file_putf(file, "============================================================\n");
        file_putf(file, "                   CHAR.\n");
        file_putf(file, "|   TURN  | DEPTH |LEVEL| EVENT\n");
        file_putf(file, "============================================================\n");

	for (i = 0; i < (last_printable_item() + 1); i++)
	{
		/* Skip not-yet-IDd artifacts */
		if (history_masked(i)) continue;

                strnfmt(buf, sizeof(buf), "%10d%7d\'%5d   %s",
                                history_list[i].turn,
                                history_list[i].dlev * 50,
                                history_list[i].clev,
                                history_list[i].event);

                if (history_list[i].type & HISTORY_ARTIFACT_LOST)
                                my_strcat(buf, " (LOST)", sizeof(buf));

		x_file_putf(file, encoding, "%s", buf);
		file_put(file, "\n");
	}

	return;
}<|MERGE_RESOLUTION|>--- conflicted
+++ resolved
@@ -111,8 +111,6 @@
 	size_t i = history_ctr;
 	assert(artifact);
 
-	if (!artifact) return FALSE;
-
 	while (i--) {
 		if (history_list[i].a_idx == artifact->aidx) {
 			history_list[i].type = HISTORY_ARTIFACT_KNOWN;
@@ -132,8 +130,6 @@
 {
 	size_t i = history_ctr;
 	assert(artifact);
-
-	if (!artifact) return FALSE;
 
 	while (i--) {
 		if (history_list[i].a_idx == artifact->aidx) {
@@ -203,8 +199,6 @@
 	size_t i = history_ctr;
 	assert(artifact);
 
-	if (!artifact) return FALSE;
-
 	while (i--) {
 		if (history_list[i].type & HISTORY_ARTIFACT_KNOWN &&
 				history_list[i].a_idx == artifact->aidx)
@@ -225,8 +219,6 @@
 {
 	size_t i = history_ctr;
 	assert(artifact);
-
-	if (!artifact) return FALSE;
 
 	while (i--) {
 		/* Don't count ARTIFACT_LOST entries; then we can handle
@@ -258,11 +250,7 @@
 	char buf[80];
 	u16b type;
 
-<<<<<<< HEAD
-	if (!artifact) return FALSE;
-=======
 	assert(artifact);
->>>>>>> cb6178b5
 
 	/* Make fake artifact for description purposes */
 	object_wipe(o_ptr);
