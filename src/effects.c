/**
 * \file effects.c
 * \brief Handler and auxiliary functions for every effect in the game
 *
 * Copyright (c) 2007 Andi Sidwell
 * Copyright (c) 2014 Ben Semmler, Nick McConnell
 *
 * This work is free software; you can redistribute it and/or modify it
 * under the terms of either:
 *
 * a) the GNU General Public License as published by the Free Software
 *    Foundation, version 2, or
 *
 * b) the "Angband licence":
 *    This software may be copied and distributed for educational, research,
 *    and not for profit purposes provided that this copyright and statement
 *    are included in all such copies.  Other copyrights may also apply.
 */

#include "angband.h"
#include "cave.h"
#include "effects.h"
#include "game-input.h"
#include "generate.h"
#include "init.h"
#include "mon-desc.h"
#include "mon-lore.h"
#include "mon-make.h"
#include "mon-spell.h"
#include "mon-summon.h"
#include "mon-util.h"
#include "obj-chest.h"
#include "obj-desc.h"
#include "obj-gear.h"
#include "obj-identify.h"
#include "obj-ignore.h"
#include "obj-make.h"
#include "obj-pile.h"
#include "obj-power.h"
#include "obj-tval.h"
#include "obj-util.h"
#include "player-timed.h"
#include "player-util.h"
#include "project.h"
#include "target.h"
#include "trap.h"


typedef struct effect_handler_context_s {
	const effect_index effect;
	const bool aware;
	const int dir;
	const int beam;
	const int boost;
	const random_value value;
	const int p1, p2, p3;
	bool ident;
} effect_handler_context_t;

typedef bool (*effect_handler_f)(effect_handler_context_t *);

/**
 * Structure for effects
 */
struct effect_kind {
	u16b index;          /* Effect index */
	bool aim;            /* Whether the effect requires aiming */
	const char *info;    /* Effect info (for spell tips) */
	effect_handler_f handler;    /* Function to perform the effect */
	const char *desc;    /* Effect description */
};


/**
 * Element info for player breaths
 */
static struct breath_info {
	const char *desc;    /* Element description */
	int msgt;            /* Element message type */
} elements[] = {
	#define ELEM(a, b, c, d, e, f, g, h, i, col) { c, i },
	#include "list-elements.h"
	#undef ELEM
};


/**
 * Array of stat adjectives
 */
static const char *desc_stat_pos[] =
{
	#define STAT(a, b, c, d, e, f, g, h) f,
	#include "list-stats.h"
	#undef STAT
};


/**
 * Array of stat opposite adjectives
 */
static const char *desc_stat_neg[] =
{
	#define STAT(a, b, c, d, e, f, g, h) g,
	#include "list-stats.h"
	#undef STAT
};

int effect_calculate_value(effect_handler_context_t *context, bool use_boost)
{
	int final = 0;

	if (context->value.base > 0 ||
		(context->value.dice > 0 && context->value.sides > 0))
		final = context->value.base +
			damroll(context->value.dice, context->value.sides);

	if (use_boost)
		final *= (100 + context->boost) / 100;

	return final;
}


/**
 * Apply the project() function in a direction, or at a target
 */
static bool project_aimed(int typ, int dir, int dam, int flg)
{
	int py = player->py;
	int px = player->px;
	/* Player or monster? */
	int source = (cave->mon_current > 0) ? cave->mon_current : -1;

	int ty, tx;

	/* Pass through the target if needed */
	flg |= (PROJECT_THRU);

	/* Can hurt the player */
	if (source > 0)
		flg |= (PROJECT_PLAY);

	/* Use the adjacent grid in the given direction as target */
	ty = py + ddy[dir];
	tx = px + ddx[dir];

	/* Ask for a target if no direction given */
	if ((dir == 5) && target_okay() && source == -1)
		target_get(&tx, &ty);

	/* Aim at the target, do NOT explode */
	return (project(source, 0, ty, tx, dam, typ, flg, 0, 0));
}

/**
 * Apply the project() function to grids the player is touching
 */
static bool project_touch(int dam, int typ, bool aware)
{
	int py = player->py;
	int px = player->px;

	int flg = PROJECT_GRID | PROJECT_KILL | PROJECT_HIDE;
	if (aware) flg |= PROJECT_AWARE;
	return (project(-1, 1, py, px, dam, typ, flg, 0, 0));
}

/**
 * Dummy effect, to tell the effect code to pick one of the next 
 * context->value.base effects at random.
 */
bool effect_handler_RANDOM(effect_handler_context_t *context)
{
	return TRUE;
}

/**
 * Deal damage from the current monster to the player
 */
bool effect_handler_DAMAGE(effect_handler_context_t *context)
{
	int dam = effect_calculate_value(context, FALSE);
	char ddesc[80];
	struct monster *mon;

	/* Get the monster */
	mon = cave_monster(cave, cave->mon_current);

	/* Get the "died from" name in case this attack kills @ */
	monster_desc(ddesc, sizeof(ddesc), mon, MDESC_DIED_FROM);

	/* Hit the player */
	take_hit(player, dam, ddesc);

	return TRUE;
}


/**
 * Heal the player by a given percentage of their wounds, or a minimum
 * amount, whichever is larger.
 *
 * context->value.base should be the minimum, and
 * context->value.m_bonus the percentage
 */
bool effect_handler_HEAL_HP(effect_handler_context_t *context)
{
	int num;

	/* Paranoia */
	if ((context->value.m_bonus <= 0) && (context->value.base <= 0))
		return (TRUE);

	/* Slight hack to ID !Life */
	if (context->value.base >= 5000) context->ident = TRUE;

	/* No healing needed */
	if (player->chp >= player->mhp) return (TRUE);

	/* Figure percentage healing level */
	num = ((player->mhp - player->chp) * context->value.m_bonus) / 100;

	/* Enforce minimum */
	if (num < context->value.base) num = context->value.base;

	/* Gain hitpoints */
	player->chp += num;

	/* Enforce maximum */
	if (player->chp >= player->mhp) {
		player->chp = player->mhp;
		player->chp_frac = 0;
	}

	/* Redraw */
	player->upkeep->redraw |= (PR_HP);

	/* Print a nice message */
	if (num < 5)
		msg("You feel a little better.");
	else if (num < 15)
		msg("You feel better.");
	else if (num < 35)
		msg("You feel much better.");
	else
		msg("You feel very good.");

	/* Notice */
	context->ident = TRUE;

	return (TRUE);
}


/**
 * Monster self-healing.
 */
bool effect_handler_MON_HEAL_HP(effect_handler_context_t *context)
{
	int midx = cave->mon_current;
	int amount = effect_calculate_value(context, FALSE);
	monster_type *mon = midx > 0 ? cave_monster(cave, midx) : NULL;
	char m_name[80], m_poss[80];
	bool seen;

	if (!mon) return TRUE;

	/* Get the monster name (or "it") */
	monster_desc(m_name, sizeof(m_name), mon, MDESC_STANDARD);

	/* Get the monster possessive ("his"/"her"/"its") */
	monster_desc(m_poss, sizeof(m_poss), mon, MDESC_PRO_VIS | MDESC_POSS);

	seen = (!player->timed[TMD_BLIND] && mflag_has(mon->mflag, MFLAG_VISIBLE));

	/* Heal some */
	mon->hp += amount;

	/* Fully healed */
	if (mon->hp >= mon->maxhp) {
		mon->hp = mon->maxhp;

		if (seen)
			msg("%s looks REALLY healthy!", m_name);
		else
			msg("%s sounds REALLY healthy!", m_name);
	} else if (seen) { /* Partially healed */
		msg("%s looks healthier.", m_name);
	} else {
		msg("%s sounds healthier.", m_name);
	}

	/* Redraw (later) if needed */
	if (player->upkeep->health_who == mon)
		player->upkeep->redraw |= (PR_HEALTH);

	/* Cancel fear */
	if (mon->m_timed[MON_TMD_FEAR]) {
		mon_clear_timed(mon, MON_TMD_FEAR, MON_TMD_FLG_NOMESSAGE, FALSE);
		msg("%s recovers %s courage.", m_name, m_poss);
	}

	return TRUE;
}

/**
 * Feed the player.
 */
bool effect_handler_NOURISH(effect_handler_context_t *context)
{
	int amount = effect_calculate_value(context, FALSE);
	if (player_set_food(player, player->food + amount))
		context->ident = TRUE;
	return TRUE;
}

bool effect_handler_CRUNCH(effect_handler_context_t *context)
{
	if (one_in_(2))
		msg("It's crunchy.");
	else
		msg("It nearly breaks your tooth!");
	context->ident = TRUE;
	return TRUE;
}

/**
 * Cure a player status condition.
 */
bool effect_handler_CURE(effect_handler_context_t *context)
{
	int type = context->p1;
	if (player_clear_timed(player, type, TRUE))
		context->ident = TRUE;
	return TRUE;
}

/**
 * Set a (positive or negative) player status condition.
 */
bool effect_handler_TIMED_SET(effect_handler_context_t *context)
{
	int amount = effect_calculate_value(context, FALSE);
	player_set_timed(player, context->p1, amount, TRUE);
	context->ident = TRUE;
	return TRUE;

}

/**
 * Extend a (positive or negative) player status condition.
 * If context->p2 is set, increase by that amount if the status exists already
 */
bool effect_handler_TIMED_INC(effect_handler_context_t *context)
{
	int amount = effect_calculate_value(context, FALSE);

	if (!player->timed[context->p1] || !context->p2)
		player_inc_timed(player, context->p1, amount, TRUE, TRUE);
	else
		player_inc_timed(player, context->p1, context->p2, TRUE, TRUE);
	context->ident = TRUE;
	return TRUE;

}

/**
 * Extend a (positive or negative) monster status condition.
 */
bool effect_handler_MON_TIMED_INC(effect_handler_context_t *context)
{
	int amount = effect_calculate_value(context, FALSE);
	struct monster *mon  = cave->mon_current > 0 ?
		cave_monster(cave, cave->mon_current) : NULL;

	if (mon) {
		mon_inc_timed(mon, context->p1, amount, MON_TMD_FLG_NOTIFY, FALSE);
		context->ident = TRUE;
	}
	return TRUE;

}

/**
 * Reduce a (positive or negative) player status condition.
 * If context->p2 is set, decrease by the current value / context->p2
 */
bool effect_handler_TIMED_DEC(effect_handler_context_t *context)
{
	int amount = effect_calculate_value(context, FALSE);
	if (context->p2)
		amount = player->timed[context->p1] / context->p2;
	if (player_dec_timed(player, context->p1, amount, TRUE))
		context->ident = TRUE;
	return TRUE;

}

/**
 * Make the player, um, lose food.  Or gain it.
 */
bool effect_handler_SET_NOURISH(effect_handler_context_t *context)
{
	int amount = effect_calculate_value(context, FALSE);
	if (player_set_food(player, amount))
		context->ident = TRUE;
	return TRUE;
}

bool effect_handler_CONFUSING(effect_handler_context_t *context)
{
	if (player->confusing == 0) {
		msg("Your hands begin to glow.");
		player->confusing = TRUE;
		context->ident = TRUE;
	}
	return TRUE;
}

/**
 * Create a "glyph of warding".
 */
bool effect_handler_RUNE(effect_handler_context_t *context)
{
	int py = player->py;
	int px = player->px;

	/* Always notice */
	context->ident = TRUE;

	/* See if the effect works */
	if (!square_canward(cave, py, px)) {
		msg("There is no clear floor on which to cast the spell.");
		return FALSE;
	}

	/* Create a glyph */
	square_add_ward(cave, py, px);

	/* Push objects off the grid */
	if (square_object(cave, py, px))
		push_object(py, px);

	return TRUE;
}

/**
 * Restore a stat.  The stat index is context->p1, message printed if
 * context->p2 is non-zero.
 */
bool effect_handler_RESTORE_STAT(effect_handler_context_t *context)
{
	int stat = context->p1;

	/* Check bounds */
	if (stat < 0 || stat >= STAT_MAX) return FALSE;

	/* Not needed */
	if (player->stat_cur[stat] == player->stat_max[stat])
		return TRUE;

	/* Restore */
	player->stat_cur[stat] = player->stat_max[stat];

	/* Recalculate bonuses */
	player->upkeep->update |= (PU_BONUS);
	update_stuff(player->upkeep);

	/* Message */
	if (context->p2)
		msg("You feel less %s.", desc_stat_neg[stat]);

	/* Success */
	context->ident = TRUE;

	return (TRUE);
}

/**
 * Drain a stat temporarily.  The stat index is context->p1.
 */
bool effect_handler_DRAIN_STAT(effect_handler_context_t *context)
{
	int stat = context->p1;
	int flag = sustain_flag(stat);

	/* Bounds check */
	if (flag < 0) return FALSE;

	/* Sustain */
	if (player_of_has(player, flag)) {
		/* Notice effect */
		equip_notice_flag(player, flag);

		/* Message */
		msg("You feel very %s for a moment, but the feeling passes.",
				   desc_stat_neg[stat]);

		/* Notice */
		context->ident = TRUE;

		return (TRUE);
	}

	/* Attempt to reduce the stat */
	if (player_stat_dec(player, stat, FALSE)){
		int dam = effect_calculate_value(context, FALSE);

		/* Message */
		msgt(MSG_DRAIN_STAT, "You feel very %s.", desc_stat_neg[stat]);
		if (dam)
			take_hit(player, dam, "stat drain");

		/* Notice */
		context->ident = TRUE;
	}

	return (TRUE);
}

/**
 * Lose a stat point permanently, in a stat other than the one specified
 * in context->p1.
 */
bool effect_handler_LOSE_RANDOM_STAT(effect_handler_context_t *context)
{
	int safe_stat = context->p1;
	int loss_stat = randint0(STAT_MAX - 1);

	/* Skip the safe stat */
	if (loss_stat == safe_stat) loss_stat++;

	/* Attempt to reduce the stat */
	if (player_stat_dec(player, loss_stat, TRUE)) {
		/* Notice */
		context->ident = TRUE;

		/* Message */
		msgt(MSG_DRAIN_STAT, "You feel very %s.", desc_stat_neg[loss_stat]);
	}

	return (TRUE);
}


/**
 * Gain a stat point.  The stat index is context->p1.
 */
bool effect_handler_GAIN_STAT(effect_handler_context_t *context)
{
	int stat = context->p1;

	/* Attempt to increase */
	if (player_stat_inc(player, stat)) {
		/* Message */
		msg("You feel very %s!", desc_stat_pos[stat]);

		/* Notice */
		context->ident = TRUE;
	}

	return (TRUE);
}

/**
 * Restores any drained experience; message suppressed if context->p1 is set
 */
bool effect_handler_RESTORE_EXP(effect_handler_context_t *context)
{
	/* Restore experience */
	if (player->exp < player->max_exp) {
		/* Message */
		if (context->p1 == 0)
			msg("You feel your life energies returning.");
		player_exp_gain(player, player->max_exp - player->exp);

		/* Recalculate max. hitpoints */
		update_stuff(player->upkeep);

		/* Did something */
		context->ident = TRUE;
	}

	return (TRUE);
}

bool effect_handler_GAIN_EXP(effect_handler_context_t *context)
{
	int amount = effect_calculate_value(context, FALSE);
	if (player->exp < PY_MAX_EXP) {
		msg("You feel more experienced.");
		player_exp_gain(player, amount);
		context->ident = TRUE;
	}
	return TRUE;
}

bool effect_handler_LOSE_EXP(effect_handler_context_t *context)
{
	if (!player_of_has(player, OF_HOLD_LIFE) && (player->exp > 0)) {
		msg("You feel your memories fade.");
		player_exp_lose(player, player->exp / 4, FALSE);
	}
	context->ident = TRUE;
	equip_notice_flag(player, OF_HOLD_LIFE);
	return TRUE;
}

/**
 * Drain mana from the player, healing the caster.
 */
bool effect_handler_DRAIN_MANA(effect_handler_context_t *context)
{
	int drain = effect_calculate_value(context, FALSE);
	char m_name[80];
	struct monster *mon = cave_monster(cave, cave->mon_current);

	if (!mon) return TRUE;

	/* Get the monster name (or "it") */
	monster_desc(m_name, sizeof(m_name), mon, MDESC_STANDARD);

	if (!player->csp) {
		msg("The draining fails.");
		update_smart_learn(mon, player, 0, PF_NO_MANA, -1);
		return TRUE;
	}

	/* Full drain */
	if (drain >= player->csp) {
		drain = player->csp;
		player->csp = 0;
		player->csp_frac = 0;
	}
	/* Partial drain */
	else
		player->csp -= drain;

	/* Redraw mana */
	player->upkeep->redraw |= PR_MANA;

	/* Heal the monster */
	if (mon->hp < mon->maxhp) {
		mon->hp += (6 * drain);
		if (mon->hp > mon->maxhp)
			mon->hp = mon->maxhp;

		/* Redraw (later) if needed */
		if (player->upkeep->health_who == mon)
			player->upkeep->redraw |= (PR_HEALTH);

		/* Special message */
		if (mflag_has(mon->mflag, MFLAG_VISIBLE))
			msg("%s appears healthier.", m_name);
	}

	return TRUE;
}

bool effect_handler_RESTORE_MANA(effect_handler_context_t *context)
{
	int amount = effect_calculate_value(context, FALSE);
	if (!amount) amount = player->msp;
	if (player->csp < player->msp) {
		player->csp += amount;
		if (player->csp > player->msp) {
			player->csp = player->msp;
			player->csp_frac = 0;
			msg("You feel your head clear.");
		} else
			msg("You feel your head clear somewhat.");
		player->upkeep->redraw |= (PR_MANA);
		context->ident = TRUE;
	}
	return TRUE;
}

/*
 * Hack -- Removes curse from an object.
 */
static void uncurse_object(object_type *o_ptr)
{
	bitflag f[OF_SIZE];

	create_mask(f, FALSE, OFT_CURSE, OFT_MAX);

	of_diff(o_ptr->flags, f);
}


/*
 * Removes curses from items in inventory.
 *
 * \param heavy removes heavy curses if true
 *
 * \returns number of items uncursed
 */
static int remove_curse_aux(bool heavy)
{
	int i, cnt = 0;

	/* Attempt to uncurse items being worn */
	for (i = 0; i < player->body.count; i++) {
		struct object *obj = slot_object(player, i);

		if (!obj) continue;
		if (!cursed_p(obj->flags)) continue;

		/* Heavily cursed items need a special spell */
		if (of_has(obj->flags, OF_HEAVY_CURSE) && !heavy) continue;

		/* Perma-cursed items can never be removed */
		if (of_has(obj->flags, OF_PERMA_CURSE)) continue;

		/* Uncurse, and update things */
		uncurse_object(obj);

		player->upkeep->update |= (PU_BONUS);
		player->upkeep->redraw |= (PR_EQUIP);

		/* Count the uncursings */
		cnt++;
	}

	/* Return "something uncursed" */
	return (cnt);
}


/*
 * Remove most curses
 */
bool remove_curse(void)
{
	return (remove_curse_aux(FALSE));
}

/*
 * Remove all curses
 */
bool remove_all_curse(void)
{
	return (remove_curse_aux(TRUE));
}

/**
 * Will need revamping with curses - NRM
 */
bool effect_handler_REMOVE_CURSE(effect_handler_context_t *context)
{
	if (remove_curse())
	{
		if (!player->timed[TMD_BLIND])
			msg("The air around your body glows blue for a moment...");
		else
			msg("You feel as if someone is watching over you.");

		context->ident = TRUE;
	}
	return TRUE;
}

/**
 * Will need revamping with curses - NRM
 */
bool effect_handler_REMOVE_ALL_CURSE(effect_handler_context_t *context)
{
	remove_all_curse();
	context->ident = TRUE;
	return TRUE;
}

/**
 * Set word of recall as appropriate
 */
bool effect_handler_RECALL(effect_handler_context_t *context)
{
	context->ident = TRUE;

	/* No recall */
	if (OPT(birth_no_recall) && !player->total_winner) {
		msg("Nothing happens.");
		return TRUE;
	}

	/* No recall from quest levels with force_descend */
	if (OPT(birth_force_descend) && (is_quest(player->depth))) {
		msg("Nothing happens.");
		return TRUE;
	}

	/* Warn the player if they're descending to an unrecallable level */
	if (OPT(birth_force_descend) && !(player->depth) &&
			(is_quest(player->max_depth + 1))) {
		if (!get_check("Are you sure you want to descend? ")) {
			return FALSE;
		}
	}

	/* Activate recall */
	if (!player->word_recall) {
		/* Reset recall depth */
		if ((player->depth > 0) && (player->depth != player->max_depth)) {
			/* ToDo: Add a new player_type field "recall_depth" */
			if (get_check("Reset recall depth? "))
				player->max_depth = player->depth;
		}

		player->word_recall = randint0(20) + 15;
		msg("The air about you becomes charged...");
	} else {
		/* Deactivate recall */
		if (!get_check("Word of Recall is already active.  Do you want to cancel it? "))
			return FALSE;

		player->word_recall = 0;
		msg("A tension leaves the air around you...");
	}

	/* Redraw status line */
	player->upkeep->redraw |= PR_STATUS;
	handle_stuff(player->upkeep);

	return TRUE;
}

bool effect_handler_DEEP_DESCENT(effect_handler_context_t *context)
{
	int i, target_depth = player->max_depth;

	/* Calculate target depth */
	for (i = 5; i > 0; i--) {
		if (is_quest(target_depth)) break;
		if (target_depth >= z_info->max_depth - 1) break;

		target_depth++;
	}

	if (target_depth > player->depth) {
		msgt(MSG_TPLEVEL, "The air around you starts to swirl...");
		player->deep_descent = 3 + randint1(4);
		context->ident = TRUE;
		return TRUE;
	} else {
		msgt(MSG_TPLEVEL, "You sense a malevolent presence blocking passage to the levels below.");
		context->ident = TRUE;
		return TRUE;
	}
}

bool effect_handler_ALTER_REALITY(effect_handler_context_t *context)
{
	msg("The world changes!");
	dungeon_change_level(player->depth);

	return TRUE;
}

/**
 * Map an area around the player.  The height to map above and below the player
 * is context->value.dice, the width either side of the player
 * context->value.sides.
 *
 */
bool effect_handler_MAP_AREA(effect_handler_context_t *context)
{
	int i, x, y;
	int x1, x2, y1, y2;
	int y_dist = context->value.dice;
	int x_dist = context->value.sides;

	/* Pick an area to map */
	y1 = player->py - y_dist;
	y2 = player->py + y_dist;
	x1 = player->px - x_dist;
	x2 = player->px + x_dist;

	/* Drag the co-ordinates into the dungeon */
	if (y1 < 0) y1 = 0;
	if (x1 < 0) x1 = 0;
	if (y2 > cave->height - 1) y2 = cave->height - 1;
	if (x2 > cave->width - 1) x2 = cave->width - 1;

	/* Scan the dungeon */
	for (y = y1; y < y2; y++) {
		for (x = x1; x < x2; x++) {
			/* Some squares can't be mapped */
			if (square_isno_map(cave, y, x)) continue;

			/* All non-walls are "checked" */
			if (!square_seemslikewall(cave, y, x)) {
				if (!square_in_bounds_fully(cave, y, x)) continue;

				/* Memorize normal features */
				if (!square_isfloor(cave, y, x)) {
					sqinfo_on(cave->squares[y][x].info, SQUARE_MARK);
					square_light_spot(cave, y, x);
				}

				/* Memorize known walls */
				for (i = 0; i < 8; i++) {
					int yy = y + ddy_ddd[i];
					int xx = x + ddx_ddd[i];

					/* Memorize walls (etc) */
					if (square_seemslikewall(cave, yy, xx)) {
						sqinfo_on(cave->squares[yy][xx].info, SQUARE_MARK);
						cave_k->squares[yy][xx].feat = cave->squares[yy][xx].feat;
						square_light_spot(cave, yy, xx);
					}
				}
			}
		}
	}
	/* Notice */
	context->ident = TRUE;

	return TRUE;
}

/**
 * Detect traps around the player.  The height to detect above and below the
 * player is context->value.dice, the width either side of the player context->value.sides.
 */
bool effect_handler_DETECT_TRAPS(effect_handler_context_t *context)
{
	int x, y;
	int x1, x2, y1, y2;
	int y_dist = context->value.dice;
	int x_dist = context->value.sides;

	bool detect = FALSE;

	object_type *obj;

	/* Pick an area to detect */
	y1 = player->py - y_dist;
	y2 = player->py + y_dist;
	x1 = player->px - x_dist;
	x2 = player->px + x_dist;

	if (y1 < 0) y1 = 0;
	if (x1 < 0) x1 = 0;
	if (y2 > cave->height - 1) y2 = cave->height - 1;
	if (x2 > cave->width - 1) x2 = cave->width - 1;


	/* Scan the dungeon */
	for (y = y1; y < y2; y++) {
		for (x = x1; x < x2; x++) {
			if (!square_in_bounds_fully(cave, y, x)) continue;

			/* Detect traps */
			if (square_isplayertrap(cave, y, x))
				/* Reveal trap */
				if (square_reveal_trap(cave, y, x, 100, FALSE))
					detect = TRUE;

			/* Scan all objects in the grid to look for traps on chests */
			for (obj = square_object(cave, y, x); obj; obj = obj->next) {
				/* Skip anything not a trapped chest */
				if (!is_trapped_chest(obj)) continue;

				/* Identify once */
				if (!object_is_known(obj)) {
					/* Know the trap */
					object_notice_everything(obj);

					/* Notice it */
					disturb(player, 0);

					/* We found something to detect */
					detect = TRUE;
				}
			}

			/* Mark as trap-detected */
			sqinfo_on(cave->squares[y][x].info, SQUARE_DTRAP);
		}
	}

	/* Rescan the map for the new dtrap edge */
	for (y = y1 - 1; y < y2 + 1; y++) {
		for (x = x1 - 1; x < x2 + 1; x++) {
			if (!square_in_bounds_fully(cave, y, x)) continue;

			/* See if this grid is on the edge */
			if (square_dtrap_edge(cave, y, x)) {
				sqinfo_on(cave->squares[y][x].info, SQUARE_DEDGE);
			} else {
				sqinfo_off(cave->squares[y][x].info, SQUARE_DEDGE);
			}

			/* Redraw */
			square_light_spot(cave, y, x);
		}
	}

	/* Describe */
	if (detect)
		msg("You sense the presence of traps!");

	/* Trap detection always makes you aware, even if no traps are present */
	else
		msg("You sense no traps.");

	/* Mark the redraw flag */
	player->upkeep->redraw |= (PR_DTRAP);

	/* Notice */
	context->ident = TRUE;

	return TRUE;
}

/**
 * Detect doors around the player.  The height to detect above and below the
 * player is context->value.dice, the width either side of the player context->value.sides.
 */
bool effect_handler_DETECT_DOORS(effect_handler_context_t *context)
{
	int x, y;
	int x1, x2, y1, y2;
	int y_dist = context->value.dice;
	int x_dist = context->value.sides;

	bool doors = FALSE;

	/* Pick an area to detect */
	y1 = player->py - y_dist;
	y2 = player->py + y_dist;
	x1 = player->px - x_dist;
	x2 = player->px + x_dist;

	if (y1 < 0) y1 = 0;
	if (x1 < 0) x1 = 0;
	if (y2 > cave->height - 1) y2 = cave->height - 1;
	if (x2 > cave->width - 1) x2 = cave->width - 1;

	/* Scan the dungeon */
	for (y = y1; y < y2; y++) {
		for (x = x1; x < x2; x++) {
			if (!square_in_bounds_fully(cave, y, x)) continue;

			/* Detect secret doors - improve later NRM */
			if (square_issecretdoor(cave, y, x))
				place_closed_door(cave, y, x);

			/* Detect doors */
			if (square_isdoor(cave, y, x)) {
				/* Hack -- Memorize */
				sqinfo_on(cave->squares[y][x].info, SQUARE_MARK);
				cave_k->squares[y][x].feat = cave->squares[y][x].feat;
				/* Redraw */
				square_light_spot(cave, y, x);

				/* Obvious */
				doors = TRUE;
				context->ident = TRUE;
			}
		}
	}

	/* Describe */
	if (doors)
		msg("You sense the presence of doors!");
	else if (context->aware)
		msg("You sense no doors.");

	return TRUE;
}

/**
 * Detect stairs around the player.  The height to detect above and below the
 * player is context->value.dice, the width either side of the player context->value.sides.
 */
bool effect_handler_DETECT_STAIRS(effect_handler_context_t *context)
{
	int x, y;
	int x1, x2, y1, y2;
	int y_dist = context->value.dice;
	int x_dist = context->value.sides;

	bool stairs = FALSE;

	/* Pick an area to detect */
	y1 = player->py - y_dist;
	y2 = player->py + y_dist;
	x1 = player->px - x_dist;
	x2 = player->px + x_dist;

	if (y1 < 0) y1 = 0;
	if (x1 < 0) x1 = 0;
	if (y2 > cave->height - 1) y2 = cave->height - 1;
	if (x2 > cave->width - 1) x2 = cave->width - 1;

	/* Scan the dungeon */
	for (y = y1; y < y2; y++) {
		for (x = x1; x < x2; x++) {
			if (!square_in_bounds_fully(cave, y, x)) continue;

			/* Detect stairs */
			if (square_isstairs(cave, y, x)) {
				/* Hack -- Memorize */
				sqinfo_on(cave->squares[y][x].info, SQUARE_MARK);
				cave_k->squares[y][x].feat = cave->squares[y][x].feat;
				/* Redraw */
				square_light_spot(cave, y, x);

				/* Obvious */
				stairs = TRUE;
				context->ident = TRUE;
			}
		}
	}

	/* Describe */
	if (stairs)
		msg("You sense the presence of stairs!");
	else if (context->aware)
		msg("You sense no stairs.");

	return TRUE;
}


/**
 * Detect buried gold around the player.  The height to detect above and below
 * the player is context->value.dice, the width either side of the player
 * context->value.sides, and setting context->p1 to 1 suppresses messages.
 */
bool effect_handler_DETECT_GOLD(effect_handler_context_t *context)
{
	int x, y;
	int x1, x2, y1, y2;
	int y_dist = context->value.dice;
	int x_dist = context->value.sides;

	bool gold_buried = FALSE;

	/* Pick an area to detect */
	y1 = player->py - y_dist;
	y2 = player->py + y_dist;
	x1 = player->px - x_dist;
	x2 = player->px + x_dist;

	if (y1 < 0) y1 = 0;
	if (x1 < 0) x1 = 0;
	if (y2 > cave->height - 1) y2 = cave->height - 1;
	if (x2 > cave->width - 1) x2 = cave->width - 1;

	/* Scan the dungeon */
	for (y = y1; y < y2; y++) {
		for (x = x1; x < x2; x++) {
			if (!square_in_bounds_fully(cave, y, x)) continue;

			/* Magma/Quartz + Known Gold */
			if (square_hasgoldvein(cave, y, x)) {
				/* Hack -- Memorize */
				sqinfo_on(cave->squares[y][x].info, SQUARE_MARK);

				/* Redraw */
				square_light_spot(cave, y, x);

				/* Detect */
				gold_buried = TRUE;
				context->ident = TRUE;
			}
		}
	}

	/* Message unless we're silently detecting */
	if (context->p1 != 1) {
		if (gold_buried)
			msg("You sense the presence of buried treasure!");
		else if (context->aware)
			msg("You sense no treasure.");
	}

	return TRUE;
}

/**
 * Sense objects around the player.  The height to sense above and below the
 * player is context->value.dice, the width either side of the player
 * context->value.sides
 */
bool effect_handler_SENSE_OBJECTS(effect_handler_context_t *context)
{
	int x, y;
	int x1, x2, y1, y2;
	int y_dist = context->value.dice;
	int x_dist = context->value.sides;

	bool objects = FALSE;

	/* Pick an area to sense */
	y1 = player->py - y_dist;
	y2 = player->py + y_dist;
	x1 = player->px - x_dist;
	x2 = player->px + x_dist;

	if (y1 < 0) y1 = 0;
	if (x1 < 0) x1 = 0;
	if (y2 > cave->height - 1) y2 = cave->height - 1;
	if (x2 > cave->width - 1) x2 = cave->width - 1;

	/* Scan the area for objects */
	for (y = y1; y <= y2; y++) {
		for (x = x1; x <= x2; x++) {
			struct object *obj = square_object(cave, y, x);

			/* Skip empty grids */
			if (!obj) continue;

			/* Notice an object is detected */
			objects = TRUE;
			context->ident = TRUE;

			/* Mark the pile as aware */
			while (obj) {
				if (obj->marked == MARK_UNAWARE)
					obj->marked = MARK_AWARE;
				obj = obj->next;
			}

			/* Redraw */
			square_light_spot(cave, y, x);
		}
	}

	if (objects)
		msg("You sense the presence of objects!");
	else if (context->aware)
		msg("You sense no objects.");

	return TRUE;
}

/**
 * Detect objects around the player.  The height to detect above and below the
 * player is context->value.dice, the width either side of the player
 * context->value.sides
 */
bool effect_handler_DETECT_OBJECTS(effect_handler_context_t *context)
{
	int x, y;
	int x1, x2, y1, y2;
	int y_dist = context->value.dice;
	int x_dist = context->value.sides;

	bool objects = FALSE;

	/* Pick an area to detect */
	y1 = player->py - y_dist;
	y2 = player->py + y_dist;
	x1 = player->px - x_dist;
	x2 = player->px + x_dist;

	if (y1 < 0) y1 = 0;
	if (x1 < 0) x1 = 0;
	if (y2 > cave->height - 1) y2 = cave->height - 1;
	if (x2 > cave->width - 1) x2 = cave->width - 1;

	/* Scan the area for objects */
	for (y = y1; y <= y2; y++) {
		for (x = x1; x <= x2; x++) {
			struct object *obj = square_object(cave, y, x);

			/* Skip empty grids */
			if (!obj) continue;

			/* Notice an object is detected */
			if (!ignore_item_ok(obj)) {
				objects = TRUE;
				context->ident = TRUE;
			}

			/* Markthe pile as seen */
			while (obj) {
				obj->marked = MARK_SEEN;
				obj = obj->next;
			}

			/* Redraw */
			square_light_spot(cave, y, x);
		}
	}

	if (objects)
		msg("You detect the presence of objects!");
	else if (context->aware)
		msg("You detect no objects.");

	return TRUE;
}

/**
 * Detect visible monsters around the player.  The height to detect above and
 * below the player is context->value.dice, the width either side of the player
 * context->value.sides.
 */
bool effect_handler_DETECT_VISIBLE_MONSTERS(effect_handler_context_t *context)
{
	int i, x, y;
	int x1, x2, y1, y2;
	int y_dist = context->value.dice;
	int x_dist = context->value.sides;

	bool monsters = FALSE;

	/* Pick an area to detect */
	y1 = player->py - y_dist;
	y2 = player->py + y_dist;
	x1 = player->px - x_dist;
	x2 = player->px + x_dist;

	if (y1 < 0) y1 = 0;
	if (x1 < 0) x1 = 0;
	if (y2 > cave->height - 1) y2 = cave->height - 1;
	if (x2 > cave->width - 1) x2 = cave->width - 1;

	/* Scan monsters */
	for (i = 1; i < cave_monster_max(cave); i++) {
		monster_type *m_ptr = cave_monster(cave, i);

		/* Skip dead monsters */
		if (!m_ptr->race) continue;

		/* Location */
		y = m_ptr->fy;
		x = m_ptr->fx;

		/* Only detect nearby monsters */
		if (x < x1 || y < y1 || x > x2 || y > y2) continue;

		/* Detect all non-invisible, obvious monsters */
		if (!rf_has(m_ptr->race->flags, RF_INVISIBLE) &&
			!mflag_has(m_ptr->mflag, MFLAG_UNAWARE)) {
			/* Hack -- Detect the monster */
			mflag_on(m_ptr->mflag, MFLAG_MARK);
			mflag_on(m_ptr->mflag, MFLAG_SHOW);

			/* Update monster recall window */
			if (player->upkeep->monster_race == m_ptr->race)
				/* Redraw stuff */
				player->upkeep->redraw |= (PR_MONSTER);

			/* Update the monster */
			update_mon(m_ptr, cave, FALSE);

			/* Detect */
			monsters = TRUE;
			context->ident = TRUE;
		}
	}

	if (monsters)
		msg("You sense the presence of monsters!");
	else if (context->aware)
		msg("You sense no monsters.");

	return TRUE;
}


/**
 * Detect invisible monsters around the player.  The height to detect above and
 * below the player is context->value.dice, the width either side of the player
 * context->value.sides.
 */
bool effect_handler_DETECT_INVISIBLE_MONSTERS(effect_handler_context_t *context)
{
	int i, x, y;
	int x1, x2, y1, y2;
	int y_dist = context->value.dice;
	int x_dist = context->value.sides;

	bool monsters = FALSE;

	/* Pick an area to detect */
	y1 = player->py - y_dist;
	y2 = player->py + y_dist;
	x1 = player->px - x_dist;
	x2 = player->px + x_dist;

	if (y1 < 0) y1 = 0;
	if (x1 < 0) x1 = 0;
	if (y2 > cave->height - 1) y2 = cave->height - 1;
	if (x2 > cave->width - 1) x2 = cave->width - 1;

	/* Scan monsters */
	for (i = 1; i < cave_monster_max(cave); i++) {
		monster_type *m_ptr = cave_monster(cave, i);
		monster_lore *l_ptr;

		/* Skip dead monsters */
		if (!m_ptr->race) continue;

		l_ptr = get_lore(m_ptr->race);

		/* Location */
		y = m_ptr->fy;
		x = m_ptr->fx;

		/* Only detect nearby monsters */
		if (x < x1 || y < y1 || x > x2 || y > y2) continue;

		/* Detect invisible monsters */
		if (rf_has(m_ptr->race->flags, RF_INVISIBLE)) {
			/* Take note that they are invisible */
			rf_on(l_ptr->flags, RF_INVISIBLE);

			/* Update monster recall window */
			if (player->upkeep->monster_race == m_ptr->race)
				player->upkeep->redraw |= (PR_MONSTER);

			/* Detect the monster */
			mflag_on(m_ptr->mflag, MFLAG_MARK);
			mflag_on(m_ptr->mflag, MFLAG_SHOW);

			/* Update the monster */
			update_mon(m_ptr, cave, FALSE);

			/* Detect */
			monsters = TRUE;
			context->ident = TRUE;
		}
	}

	if (monsters)
		msg("You sense the presence of invisible creatures!");
	else if (context->aware)
		msg("You sense no invisible creatures.");

	return TRUE;
}



/**
 * Detect evil monsters around the player.  The height to detect above and
 * below the player is context->value.dice, the width either side of the player
 * context->value.sides.
 */
bool effect_handler_DETECT_EVIL(effect_handler_context_t *context)
{
	int i, x, y;
	int x1, x2, y1, y2;
	int y_dist = context->value.dice;
	int x_dist = context->value.sides;

	bool monsters = FALSE;

	/* Pick an area to detect */
	y1 = player->py - y_dist;
	y2 = player->py + y_dist;
	x1 = player->px - x_dist;
	x2 = player->px + x_dist;

	if (y1 < 0) y1 = 0;
	if (x1 < 0) x1 = 0;
	if (y2 > cave->height - 1) y2 = cave->height - 1;
	if (x2 > cave->width - 1) x2 = cave->width - 1;

	/* Scan monsters */
	for (i = 1; i < cave_monster_max(cave); i++) {
		monster_type *m_ptr = cave_monster(cave, i);
		monster_lore *l_ptr;

		/* Skip dead monsters */
		if (!m_ptr->race) continue;

		l_ptr = get_lore(m_ptr->race);

		/* Location */
		y = m_ptr->fy;
		x = m_ptr->fx;

		/* Only detect nearby monsters */
		if (x < x1 || y < y1 || x > x2 || y > y2) continue;

		/* Detect evil monsters */
		if (rf_has(m_ptr->race->flags, RF_EVIL)) {
			/* Take note that they are evil */
			rf_on(l_ptr->flags, RF_EVIL);

			/* Update monster recall window */
			if (player->upkeep->monster_race == m_ptr->race)
				player->upkeep->redraw |= (PR_MONSTER);

			/* Detect the monster */
			mflag_on(m_ptr->mflag, MFLAG_MARK);
			mflag_on(m_ptr->mflag, MFLAG_SHOW);

			/* Update the monster */
			update_mon(m_ptr, cave, FALSE);

			/* Detect */
			monsters = TRUE;
			context->ident = TRUE;
		}
	}

	if (monsters)
		msg("You sense the presence of evil creatures!");
	else if (context->aware)
		msg("You sense no evil creatures.");

	return TRUE;
}

/**
 * Create stairs at the player location
 */
bool effect_handler_CREATE_STAIRS(effect_handler_context_t *context)
{
	int py = player->py;
	int px = player->px;

	context->ident = TRUE;

	/* Only allow stairs to be created on empty floor */
	if (!square_isfloor(cave, py, px)) {
		msg("There is no empty floor here.");
		return FALSE;
	}

	/* Push objects off the grid */
	if (square_object(cave, py, px))
		push_object(py, px);

	square_add_stairs(cave, py, px, player->depth);

	return TRUE;
}

/**
 * Apply disenchantment to the player's stuff.
 */
bool effect_handler_DISENCHANT(effect_handler_context_t *context)
{
	int i, count = 0;
	object_type *obj;
	char o_name[80];

	/* Count slots */
	for (i = 0; i < player->body.count; i++) {
		/* Ignore rings, amulets and lights */
		if (slot_type_is(i, EQUIP_RING)) continue;
		if (slot_type_is(i, EQUIP_AMULET)) continue;
		if (slot_type_is(i, EQUIP_LIGHT)) continue;

		/* Count disenchantable slots */
		count++;
	}

	/* Pick one at random */
	for (i = player->body.count - 1; i >= 0; i--) {
		/* Ignore rings, amulets and lights */
		if (slot_type_is(i, EQUIP_RING)) continue;
		if (slot_type_is(i, EQUIP_AMULET)) continue;
		if (slot_type_is(i, EQUIP_LIGHT)) continue;

		if (one_in_(count--)) break;
	}

	/* Get the item */
	obj = slot_object(player, i);

	/* No item, nothing happens */
	if (!obj) return TRUE;

	/* Nothing to disenchant */
	if ((obj->to_h <= 0) && (obj->to_d <= 0) && (obj->to_a <= 0))
		return TRUE;

	/* Describe the object */
	object_desc(o_name, sizeof(o_name), obj, ODESC_BASE);

	/* Artifacts have a 60% chance to resist */
	if (obj->artifact && (randint0(100) < 60)) {
		/* Message */
		msg("Your %s (%c) resist%s disenchantment!", o_name, I2A(i),
			((obj->number != 1) ? "" : "s"));

		/* Notice */
		context->ident = TRUE;

		return TRUE;
	}

	/* Apply disenchantment, depending on which kind of equipment */
	if (slot_type_is(i, EQUIP_WEAPON) || slot_type_is(i, EQUIP_BOW)) {
		/* Disenchant to-hit */
		if (obj->to_h > 0) obj->to_h--;
		if ((obj->to_h > 5) && (randint0(100) < 20)) obj->to_h--;

		/* Disenchant to-dam */
		if (obj->to_d > 0) obj->to_d--;
		if ((obj->to_d > 5) && (randint0(100) < 20)) obj->to_d--;
	} else {
		/* Disenchant to-ac */
		if (obj->to_a > 0) obj->to_a--;
		if ((obj->to_a > 5) && (randint0(100) < 20)) obj->to_a--;
	}

	/* Message */
	msg("Your %s (%c) %s disenchanted!", o_name, I2A(i),
		((obj->number != 1) ? "were" : "was"));

	/* Recalculate bonuses */
	player->upkeep->update |= (PU_BONUS);

	/* Window stuff */
	player->upkeep->redraw |= (PR_EQUIP);

	/* Notice */
	context->ident = TRUE;

	return TRUE;
}

/**
 * Bit flags for the enchant() function
 */
#define ENCH_TOHIT   0x01
#define ENCH_TODAM   0x02
#define ENCH_TOBOTH  0x03
#define ENCH_TOAC	0x04

/**
 * Used by the enchant() function (chance of failure)
 */
static const int enchant_table[16] =
{
	0, 10,  20, 40, 80,
	160, 280, 400, 550, 700,
	800, 900, 950, 970, 990,
	1000
};

/**
 * Hook to specify "weapon"
 */
static bool item_tester_hook_weapon(const object_type *o_ptr)
{
	return tval_is_weapon(o_ptr);
}


/**
 * Hook to specify "armour"
 */
static bool item_tester_hook_armour(const object_type *o_ptr)
{
	return tval_is_armor(o_ptr);
}

/**
 * Tries to increase an items bonus score, if possible.
 *
 * \returns true if the bonus was increased
 */
static bool enchant_score(s16b *score, bool is_artifact)
{
	int chance;

	/* Artifacts resist enchantment half the time */
	if (is_artifact && randint0(100) < 50) return FALSE;

	/* Figure out the chance to enchant */
	if (*score < 0) chance = 0;
	else if (*score > 15) chance = 1000;
	else chance = enchant_table[*score];

	/* If we roll less-than-or-equal to chance, it fails */
	if (randint1(1000) <= chance) return FALSE;

	/* Increment the score */
	++*score;

	return TRUE;
}

/**
 * Tries to uncurse a cursed item, if possible
 *
 * \returns true if a curse was broken
 */
static bool enchant_curse(object_type *o_ptr, bool is_artifact)
{
	/* If the item isn't cursed (or is perma-cursed) this doesn't work */
	if (!cursed_p(o_ptr->flags) || of_has(o_ptr->flags, OF_PERMA_CURSE)) 
		return FALSE;

	/* Artifacts resist enchanting curses away half the time */
	if (is_artifact && randint0(100) < 50) return FALSE;

	/* Normal items are uncursed 25% of the tiem */
	if (randint0(100) >= 25) return FALSE;

	/* Uncurse the item */
	msg("The curse is broken!");
	uncurse_object(o_ptr);
	return TRUE;
}

/**
 * Helper function for enchant() which tries to do the two things that
 * enchanting an item does, namely increasing its bonuses and breaking curses
 *
 * \returns true if a bonus was increased or a curse was broken
 */
static bool enchant2(object_type *o_ptr, s16b *score)
{
	bool result = FALSE;
	bool is_artifact = o_ptr->artifact ? TRUE : FALSE;
	if (enchant_score(score, is_artifact)) result = TRUE;
	if (enchant_curse(o_ptr, is_artifact)) result = TRUE;
	return result;
}

/**
 * Enchant an item
 *
 * Revamped!  Now takes item pointer, number of times to try enchanting, and a
 * flag of what to try enchanting.  Artifacts resist enchantment some of the
 * time. Also, any enchantment attempt (even unsuccessful) kicks off a parallel
 * attempt to uncurse a cursed item.
 *
 * Note that an item can technically be enchanted all the way to +15 if you
 * wait a very, very, long time.  Going from +9 to +10 only works about 5% of
 * the time, and from +10 to +11 only about 1% of the time.
 *
 * Note that this function can now be used on "piles" of items, and the larger
 * the pile, the lower the chance of success.
 *
 * \returns true if the item was changed in some way
 */
bool enchant(object_type *o_ptr, int n, int eflag)
{
	int i, prob;
	bool res = FALSE;

	/* Large piles resist enchantment */
	prob = o_ptr->number * 100;

	/* Missiles are easy to enchant */
	if (tval_is_ammo(o_ptr)) prob = prob / 20;

	/* Try "n" times */
	for (i = 0; i < n; i++)
	{
		/* Roll for pile resistance */
		if (prob > 100 && randint0(prob) >= 100) continue;

		/* Try the three kinds of enchantment we can do */
		if ((eflag & ENCH_TOHIT) && enchant2(o_ptr, &o_ptr->to_h)) res = TRUE;
		if ((eflag & ENCH_TODAM) && enchant2(o_ptr, &o_ptr->to_d)) res = TRUE;
		if ((eflag & ENCH_TOAC)  && enchant2(o_ptr, &o_ptr->to_a)) res = TRUE;
	}

	/* Failure */
	if (!res) return (FALSE);

	/* Recalculate bonuses, gear */
	player->upkeep->update |= (PU_BONUS | PU_INVEN);

	/* Combine the pack (later) */
	player->upkeep->notice |= (PN_COMBINE);

	/* Redraw stuff */
	player->upkeep->redraw |= (PR_INVEN | PR_EQUIP );

	/* Success */
	return (TRUE);
}



/**
 * Enchant an item (in the inventory or on the floor)
 * Note that "num_ac" requires armour, else weapon
 * Returns TRUE if attempted, FALSE if cancelled
 *
 * Enchanting with the TOBOTH flag will try to enchant
 * both to_hit and to_dam with the same flag.  This
 * may not be the most desirable behavior (ACB).
 */
bool enchant_spell(int num_hit, int num_dam, int num_ac)
{
	bool okay = FALSE;

	struct object *obj;

	char o_name[80];

	const char *q, *s;

	/* Get an item */
	q = "Enchant which item? ";
	s = "You have nothing to enchant.";
	if (!get_item(&obj, q, s, 0, 
		num_ac ? item_tester_hook_armour : item_tester_hook_weapon,
		(USE_EQUIP | USE_INVEN | USE_QUIVER | USE_FLOOR)))
		return FALSE;

	/* Description */
	object_desc(o_name, sizeof(o_name), obj, ODESC_BASE);

	/* Describe */
	msg("%s %s glow%s brightly!",
		(object_is_carried(player, obj) ? "Your" : "The"), o_name,
			   ((obj->number > 1) ? "" : "s"));

	/* Enchant */
<<<<<<< HEAD
	if (enchant(obj, num_hit, ENCH_TOBOTH)) okay = TRUE;
=======
	if (num_dam && enchant(obj, num_hit, ENCH_TOBOTH)) okay = TRUE;
>>>>>>> ac26dbd1
	else if (enchant(obj, num_hit, ENCH_TOHIT)) okay = TRUE;
	else if (enchant(obj, num_dam, ENCH_TODAM)) okay = TRUE;
	if (enchant(obj, num_ac, ENCH_TOAC)) okay = TRUE;

	/* Failure */
	if (!okay) {
		event_signal(EVENT_INPUT_FLUSH);

		/* Message */
		msg("The enchantment failed.");
	}

	/* Something happened */
	return (TRUE);
}


/**
 * Brand weapons (or ammo)
 *
 * Turns the (non-magical) object into an ego-item of 'brand_type'.
 */
void brand_object(object_type *obj, const char *name)
{
	int i;
	ego_item_type *e_ptr;
	bool ok = FALSE;

	/* you can never modify artifacts / ego-items */
	/* you can never modify cursed / worthless items */
	if (obj && !cursed_p(obj->flags) && obj->kind->cost &&
		!obj->artifact && !obj->ego) {
		char o_name[80];
		char brand[20];

		object_desc(o_name, sizeof(o_name), obj, ODESC_BASE);
		strnfmt(brand, sizeof(brand), "of %s", name);

		/* Describe */
		msg("The %s %s surrounded with an aura of %s.", o_name,
			(obj->number > 1) ? "are" : "is", name);

		/* Get the right ego type for the object */
		for (i = 0; i < z_info->e_max; i++) {
			e_ptr = &e_info[i];

			/* Match the name */
			if (!e_ptr->name) continue;
			if (streq(e_ptr->name, brand)) {
				struct ego_poss_item *poss;
				for (poss = e_ptr->poss_items; poss; poss = poss->next)
					if (poss->kidx == obj->kind->kidx)
						ok = TRUE;
			}
			if (ok) break;
		}

		/* Make it an ego item */
		obj->ego = &e_info[i];
		ego_apply_magic(obj, 0);
		object_notice_ego(obj);

		/* Update the gear */
		player->upkeep->update |= (PU_INVEN);

		/* Combine the pack (later) */
		player->upkeep->notice |= (PN_COMBINE);

		/* Window stuff */
		player->upkeep->redraw |= (PR_INVEN | PR_EQUIP);

		/* Enchant */
		enchant(obj, randint0(3) + 4, ENCH_TOHIT | ENCH_TODAM);
	} else {
		event_signal(EVENT_INPUT_FLUSH);
		msg("The branding failed.");
	}
}


/**
 * Enchant an item (in the inventory or on the floor)
 * Note that armour, to hit or to dam is controlled by context->p1
 *
 * Work on incorporating enchant_spell() has been postponed...NRM
 */
bool effect_handler_ENCHANT(effect_handler_context_t *context)
{
	int value = randcalc(context->value, player->depth, RANDOMISE);
	bool used = context->aware ? FALSE : TRUE;
	context->ident = TRUE;

<<<<<<< HEAD
	if (context->p1 & ENCH_TOBOTH) {
=======
	if ((context->p1 & ENCH_TOBOTH) == ENCH_TOBOTH) {
>>>>>>> ac26dbd1
		if (enchant_spell(value, value, 0))
			used = TRUE;
	}
	else if (context->p1 & ENCH_TOHIT) {
		if (enchant_spell(value, 0, 0))
			used = TRUE;
	}
	else if (context->p1 & ENCH_TODAM) {
		if (enchant_spell(0, value, 0))
			used = TRUE;
	}
	if (context->p1 & ENCH_TOAC) {
		if (enchant_spell(0, 0, value))
			used = TRUE;
	}

	return used;
}

/**
 * Hopefully this is OK now
 */
static bool item_tester_unknown(const object_type *o_ptr)
{
	return object_is_known(o_ptr) ? FALSE : TRUE;
}

/**
 * Identify an unknown item
 */
bool effect_handler_IDENTIFY(effect_handler_context_t *context)
{
	struct object *obj;
	const char *q, *s;
	bool used = context->aware ? FALSE : TRUE;

	context->ident = TRUE;

	/* Get an item */
	q = "Identify which item? ";
	s = "You have nothing to identify.";
	if (!get_item(&obj, q, s, 0, item_tester_unknown,
				  (USE_EQUIP | USE_INVEN | USE_QUIVER | USE_FLOOR)))
		return used;

	/* Identify the object */
	do_ident_item(obj);

	return TRUE;
}

/**
 * Identify everything worn or carried by the player
 */
bool effect_handler_IDENTIFY_PACK(effect_handler_context_t *context)
{
	struct object *obj;

	context->ident = TRUE;

	/* Simply identify and know every item */
	for (obj = player->gear; obj; obj = obj->next) {
		/* Aware and Known */
		if (object_is_known(obj)) continue;

		/* Identify it */
		do_ident_item(obj);
	}

	return TRUE;
}

/*
 * Hook for "get_item()".  Determine if something is rechargable.
 */
static bool item_tester_hook_recharge(const struct object *obj)
{
	/* Recharge staves and wands */
	if (tval_can_have_charges(obj)) return TRUE;

	return FALSE;
}


/**
 * Recharge a wand or staff from the pack or on the floor.  Recharge strength
 * is context->value.base.
 *
 * It is harder to recharge high level, and highly charged wands.
 */
bool effect_handler_RECHARGE(effect_handler_context_t *context)
{
	int i, t, lev;
	int strength = context->value.base;
	object_type *obj;
	bool used = context->ident ? FALSE : TRUE;
	const char *q, *s;

	/* Immediately obvious */
	context->ident = TRUE;

	/* Get an item */
	q = "Recharge which item? ";
	s = "You have nothing to recharge.";
	if (!get_item(&obj, q, s, 0, item_tester_hook_recharge,
				  (USE_INVEN | USE_FLOOR)))
		return (used);

	/* Extract the object "level" */
	lev = obj->kind->level;

	/* Chance of failure = 1 time in
	 * [Spell_strength + 100 - item_level - 10 * charge_per_item]/15 */
	i = (strength + 100 - lev - (10 * (obj->pval / obj->number))) / 15;

	/* Back-fire */
	if ((i <= 1) || one_in_(i)) {
		struct object *destroyed;

		msg("The recharge backfires!");
		msg("There is a bright flash of light.");

		/* Reduce the charges of rods/wands/staves */
		reduce_charges(obj, 1);

		/* Reduce and describe inventory */
		if (object_is_carried(player, obj))
			destroyed = gear_object_for_use(obj, 1, TRUE);
		else
			destroyed = floor_object_for_use(obj, 1, TRUE);
		object_delete(destroyed);
	} else {
		/* Extract a "power" */
		t = (strength / (lev + 2)) + 1;

		/* Recharge based on the power */
		if (t > 0) obj->pval += 2 + randint1(t);
	}

	/* Combine the pack (later) */
	player->upkeep->notice |= (PN_COMBINE);

	/* Redraw stuff */
	player->upkeep->redraw |= (PR_INVEN);

	/* Something was done */
	return TRUE;
}

/**
 * Apply a "project()" directly to all viewable monsters.  If context->p2 is
 * set, the effect damage boost is applied.  This is a hack - NRM
 *
 * Note that affected monsters are NOT auto-tracked by this usage.
 */
bool effect_handler_PROJECT_LOS(effect_handler_context_t *context)
{
	int i, x, y;
	int dam = effect_calculate_value(context, context->p2 ? TRUE : FALSE);
	int typ = context->p1;

	int flg = PROJECT_JUMP | PROJECT_KILL | PROJECT_HIDE;

	if (context->aware) flg |= PROJECT_AWARE;

	/* Affect all (nearby) monsters */
	for (i = 1; i < cave_monster_max(cave); i++) {
		monster_type *m_ptr = cave_monster(cave, i);

		/* Paranoia -- Skip dead monsters */
		if (!m_ptr->race) continue;

		/* Location */
		y = m_ptr->fy;
		x = m_ptr->fx;

		/* Require line of sight */
		if (!square_isview(cave, y, x)) continue;

		/* Jump directly to the target monster */
		if (project(-1, 0, y, x, dam, typ, flg, 0, 0)) context->ident = TRUE;
	}

	/* Result */
	return TRUE;
}

bool effect_handler_ACQUIRE(effect_handler_context_t *context)
{
	int num = effect_calculate_value(context, FALSE);
	acquirement(player->py, player->px, player->depth, num, TRUE);
	context->ident = TRUE;
	return TRUE;
}

/**
 * Wake up all monsters, and speed up "los" monsters.
 *
 * Possibly the los test should be from the aggravating monster, rather than
 * automatically the player - NRM
 */
bool effect_handler_AGGRAVATE(effect_handler_context_t *context)
{
	int i;
	bool sleep = FALSE;
	int midx = cave->mon_current;
	monster_type *who = midx > 0 ? cave_monster(cave, midx) : NULL;

	/* Immediately obvious if the player did it */
	if (!who) {
		msg("There is a high pitched humming noise.");
		context->ident = TRUE;
	}

	/* Aggravate everyone nearby */
	for (i = 1; i < cave_monster_max(cave); i++) {
		monster_type *m_ptr = cave_monster(cave, i);

		/* Paranoia -- Skip dead monsters */
		if (!m_ptr->race) continue;

		/* Skip aggravating monster (or player) */
		if (m_ptr == who) continue;

		/* Wake up nearby sleeping monsters */
		if ((m_ptr->cdis < z_info->max_sight * 2) &&
			m_ptr->m_timed[MON_TMD_SLEEP]) {
			mon_clear_timed(m_ptr, MON_TMD_SLEEP, MON_TMD_FLG_NOMESSAGE, FALSE);
			sleep = TRUE;
			context->ident = TRUE;
		}

		/* Speed up monsters in line of sight */
		if (square_isview(cave, m_ptr->fy, m_ptr->fx)) {
			mon_inc_timed(m_ptr, MON_TMD_FAST, 25, MON_TMD_FLG_NOTIFY, FALSE);
			if (is_mimicking(m_ptr))
				become_aware(m_ptr);
			context->ident = TRUE;
		}
	}

	/* Messages */
	if (sleep) msg("You hear a sudden stirring in the distance!");

	return TRUE;
}

/**
 * Summon context->value monsters of context->p1 type.
 */
bool effect_handler_SUMMON(effect_handler_context_t *context)
{
	int summon_max = effect_calculate_value(context, FALSE);
	int summon_type = context->p1 ? context->p1 : S_ANY;
	struct monster *mon = cave_monster(cave, cave->mon_current);
	int message_type = summon_message_type(summon_type);
	int count = 0, val = 0, attempts = 0;

	sound(message_type);

	/* Monster summon */
	if (mon) {
		int rlev = mon->race->level;

		/* Set the kin_base if necessary */
		if (summon_type == S_KIN)
			kin_base = mon->race->base;

		/* Continue summoning until we reach the current dungeon level */
		while ((val < player->depth * rlev) && (attempts < summon_max)) {
			int temp;

			/* Get a monster */
			temp = summon_specific(mon->fy, mon->fx, rlev, summon_type, FALSE,
								   FALSE);

			val += temp * temp;

			/* Increase the attempt in case no monsters were available. */
			attempts++;

			/* Increase count of summoned monsters */
			if (val > 0)
				count++;
		}

		/* In the special case that uniques or wraiths were summoned but all
		 * were dead S_HI_UNDEAD is used instead */
		if ((!count) &&
			((summon_type == S_WRAITH) || (summon_type == S_UNIQUE))) {
			summon_type = S_HI_UNDEAD;
			while ((val < player->depth * rlev) && (attempts < summon_max)) {
				int temp;

				/* Get a monster */
				temp = summon_specific(mon->fy, mon->fx, rlev, summon_type,
									   FALSE, FALSE);

				val += temp * temp;

				/* Increase the attempt in case no monsters were available. */
				attempts++;

				/* Increase count of summoned monsters */
				if (val > 0)
					count++;
			}
		}
	} else {
		/* If not a monster summon, it's simple */
		while (summon_max) {
			count += summon_specific(player->py, player->px, player->depth,
									 summon_type, TRUE, FALSE);
			summon_max--;
		}
	}

	/* Identify if some monsters arrive */
	if (count)
		context->ident = TRUE;

	/* Message for the blind */
	if (count && player->timed[TMD_BLIND])
		msgt(message_type, "You hear %s appear nearby.",
			 (count > 1 ? "many things" : "something"));

	/* Summoner failed */
	if (mon && !count)
		msg("But nothing comes.");

	return TRUE;
}

/**
 * Delete all non-unique monsters of a given "type" from the level
 * -------
 * Warning - this function assumes that the entered monster symbol is an ASCII
 *		   character, which may not be true in the future - NRM
 * -------
 */
bool effect_handler_BANISH(effect_handler_context_t *context)
{
	int i;
	unsigned dam = 0;

	char typ;

	context->ident = TRUE;

	if (!get_com("Choose a monster race (by symbol) to banish: ", &typ))
		return TRUE;

	/* Delete the monsters of that "type" */
	for (i = 1; i < cave_monster_max(cave); i++) {
		monster_type *m_ptr = cave_monster(cave, i);

		/* Paranoia -- Skip dead monsters */
		if (!m_ptr->race) continue;

		/* Hack -- Skip Unique Monsters */
		if (rf_has(m_ptr->race->flags, RF_UNIQUE)) continue;

		/* Skip "wrong" monsters (see warning above) */
		if ((char) m_ptr->race->d_char != typ) continue;

		/* Delete the monster */
		delete_monster_idx(i);

		/* Take some damage */
		dam += randint1(4);
	}

	/* Hurt the player */
	take_hit(player, dam, "the strain of casting Banishment");

	/* Update monster list window */
	player->upkeep->redraw |= PR_MONLIST;

	/* Success */
	return TRUE;
}

/**
 * Delete all nearby (non-unique) monsters.  The radius of effect is
 * context->p2 if passed, otherwise the player view radius.
 */
bool effect_handler_MASS_BANISH(effect_handler_context_t *context)
{
	int i;
	int radius = context->p2 ? context->p2 : z_info->max_sight;
	unsigned dam = 0;

	context->ident = TRUE;

	/* Delete the (nearby) monsters */
	for (i = 1; i < cave_monster_max(cave); i++) {
		monster_type *m_ptr = cave_monster(cave, i);

		/* Paranoia -- Skip dead monsters */
		if (!m_ptr->race) continue;

		/* Hack -- Skip unique monsters */
		if (rf_has(m_ptr->race->flags, RF_UNIQUE)) continue;

		/* Skip distant monsters */
		if (m_ptr->cdis > radius) continue;

		/* Delete the monster */
		delete_monster_idx(i);

		/* Take some damage */
		dam += randint1(3);
	}

	/* Hurt the player */
	take_hit(player, dam, "the strain of casting Mass Banishment");

	/* Update monster list window */
	player->upkeep->redraw |= PR_MONLIST;

	return TRUE;
}

/**
 * Probe nearby monsters
 */
bool effect_handler_PROBE(effect_handler_context_t *context)
{
	int i;

	bool probe = FALSE;

	/* Probe all (nearby) monsters */
	for (i = 1; i < cave_monster_max(cave); i++) {
		monster_type *m_ptr = cave_monster(cave, i);

		/* Paranoia -- Skip dead monsters */
		if (!m_ptr->race) continue;

		/* Require line of sight */
		if (!square_isview(cave, m_ptr->fy, m_ptr->fx)) continue;

		/* Probe visible monsters */
		if (mflag_has(m_ptr->mflag, MFLAG_VISIBLE)) {
			char m_name[80];

			/* Start the message */
			if (!probe) msg("Probing...");

			/* Get "the monster" or "something" */
			monster_desc(m_name, sizeof(m_name), m_ptr,
					MDESC_IND_HID | MDESC_CAPITAL);

			/* Describe the monster */
			msg("%s has %d hit points.", m_name, m_ptr->hp);

			/* Learn all of the non-spell, non-treasure flags */
			lore_do_probe(m_ptr);

			/* Probe worked */
			probe = TRUE;
		}
	}

	/* Done */
	if (probe) {
		msg("That's all.");
		context->ident = TRUE;
	}

	return TRUE;
}

/**
 * Thrust the player or a monster away from the source of a projection.   
 *
 * Monsters and players can be pushed past monsters or players weaker than 
 * they are.
 * If set, context->p1 and context->p2 act as y and x coordinates
 */
bool effect_handler_THRUST_AWAY(effect_handler_context_t *context)
{
	int y, x, yy, xx;
	int i, d, first_d;
	int angle;

	int c_y, c_x;

	int who = (cave->mon_current > 0) ? cave->mon_current : -1;
	int t_y = context->p1, t_x = context->p2;
	int grids_away = effect_calculate_value(context, FALSE);

	/*** Find a suitable endpoint for testing. ***/

	/* Get location of caster (assumes index of caster is not zero) */
	if (who > 0) {
		c_y = cave_monster(cave, who)->fy;
		c_x = cave_monster(cave, who)->fx;
	} else {
		c_y = player->py;
		c_x = player->px;
	}

	/* Ask for a target if none given */
	if (!(t_y && t_x))
		target_get(&t_x, &t_y);

	/* Determine where target is in relation to caster. */
	y = t_y - c_y + 20;
	x = t_x - c_x + 20;

	/* Find the angle (/2) of the line from caster to target. */
	angle = get_angle_to_grid[y][x];

	/* Start at the target grid. */
	y = t_y;
	x = t_x;

	/* Up to the number of grids requested, force the target away from the
	 * source of the projection, until it hits something it can't travel
	 * around. */
	for (i = 0; i < grids_away; i++) {
		/* Randomize initial direction. */
		first_d = randint0(8);

		/* Look around. */
		for (d = first_d; d < 8 + first_d; d++) {
			/* Reject angles more than 44 degrees from line. */
			if (d % 8 == 0) {	/* 135 */
				if ((angle > 157) || (angle < 114))
					continue;
			}
			if (d % 8 == 1) {	/* 45 */
				if ((angle > 66) || (angle < 23))
					continue;
			}
			if (d % 8 == 2) {	/* 0 */
				if ((angle > 21) && (angle < 159))
					continue;
			}
			if (d % 8 == 3) {	/* 90 */
				if ((angle > 112) || (angle < 68))
					continue;
			}
			if (d % 8 == 4) {	/* 158 */
				if ((angle > 179) || (angle < 136))
					continue;
			}
			if (d % 8 == 5) {	/* 113 */
				if ((angle > 134) || (angle < 91))
					continue;
			}
			if (d % 8 == 6) {	/* 22 */
				if ((angle > 44) || (angle < 1))
					continue;
			}
			if (d % 8 == 7) {	/* 67 */
				if ((angle > 89) || (angle < 46))
					continue;
			}

			/* Extract adjacent location */
			yy = y + ddy_ddd[d % 8];
			xx = x + ddx_ddd[d % 8];

			/* Cannot switch places with stronger monsters. */
			if (cave->squares[yy][xx].mon != 0) {
				/* A monster is trying to pass. */
				if (cave->squares[y][x].mon > 0) {

					monster_type *m_ptr = square_monster(cave, y, x);

					if (cave->squares[yy][xx].mon > 0) {
						monster_type *n_ptr = square_monster(cave, yy, xx);

						/* Monsters cannot pass by stronger monsters. */
						if (n_ptr->race->mexp > m_ptr->race->mexp)
							continue;
					} else {
						/* Monsters cannot pass by stronger characters. */
						if (player->lev * 2 > m_ptr->race->level)
							continue;
					}
				}

				/* The player is trying to pass. */
				if (cave->squares[y][x].mon < 0) {
					if (cave->squares[yy][xx].mon > 0) {
						monster_type *n_ptr = square_monster(cave, yy, xx);

						/* Players cannot pass by stronger monsters. */
						if (n_ptr->race->level > player->lev * 2)
							continue;
					}
				}
			}

			/* Check for obstruction. */
			if (!square_isprojectable(cave, yy, xx)) {
				/* Some features allow entrance, but not exit. */
				if (square_ispassable(cave, yy, xx)) {
					/* Travel down the path. */
					monster_swap(y, x, yy, xx);

					/* Jump to new location. */
					y = yy;
					x = xx;

					/* We can't travel any more. */
					i = grids_away;

					/* Stop looking. */
					break;
				}

				/* If there are walls everywhere, stop here. */
				else if (d == (8 + first_d - 1)) {
					/* Message for player. */
					if (cave->squares[y][x].mon < 0)
						msg("You come to rest next to a wall.");
					i = grids_away;
				}
			} else {
				/* Travel down the path. */
				monster_swap(y, x, yy, xx);

				/* Jump to new location. */
				y = yy;
				x = xx;

				/* Stop looking at previous location. */
				break;
			}
		}
	}

	/* Clear the projection mark. */
	sqinfo_off(cave->squares[y][x].info, SQUARE_PROJECT);

	return TRUE;
}

/**
 * Teleport player or monster up to context->value.base grids away.
 *
 * If no spaces are readily available, the distance may increase.
 * Try very hard to move the player/monster at least a quarter that distance.
 * Setting context->p2 allows monsters to teleport the player away.
 * Setting context->p1 and context->p2 treats them as y and x coordinates
 * and teleports the monster from that grid.
 */
bool effect_handler_TELEPORT(effect_handler_context_t *context)
{
	int y_start = context->p1, x_start = context->p2;
	int dis = context->value.base;
	int d, i, min, y, x;
	int midx = cave->mon_current;
	struct monster *mon;

	bool look = TRUE;
	bool is_player = (midx < 0 || context->p2);

	context->ident = TRUE;

	/* Establish the coordinates to teleport from, if we don't know already */
	if (y_start && x_start) {
		/* We're good */
	} else if (is_player) {
		y_start = player->py;
		x_start = player->px;

		/* Check for a no teleport grid */
		if (square_isno_teleport(cave, y_start, x_start) && (dis > 10)) {
			msg("Teleportation forbidden!");
			return TRUE;
		}
	} else {
		mon = cave_monster(cave, midx);
		if (!mon->race) return TRUE;
		y_start = mon->fy;
		x_start = mon->fx;
	}

	/* Initialize */
	y = y_start;
	x = x_start;

	/* Minimum distance */
	min = dis / 2;

	/* Look until done */
	while (look) {
		/* Verify max distance */
		if (dis > 200) dis = 200;

		/* Try several locations */
		for (i = 0; i < 500; i++) {
			/* Pick a (possibly illegal) location */
			while (1) {
				y = rand_spread(y_start, dis);
				x = rand_spread(x_start, dis);
				d = distance(y_start, x_start, y, x);
				if ((d >= min) && (d <= dis)) break;
			}

			/* Ignore illegal locations */
			if (!square_in_bounds_fully(cave, y, x)) continue;

			/* Require "naked" floor space */
			if (!square_isempty(cave, y, x)) continue;

			/* No teleporting into vaults and such */
			if (square_isvault(cave, y, x)) continue;

			/* No monster teleport onto glyph of warding */
			if (!is_player && square_iswarded(cave, y, x)) continue;

			/* This grid looks good */
			look = FALSE;

			/* Stop looking */
			break;
		}

		/* Increase the maximum distance */
		dis = dis * 2;

		/* Decrease the minimum distance */
		min = min / 2;
	}

	/* Sound */
	sound(is_player ? MSG_TELEPORT : MSG_TPOTHER);

	/* Move player */
	monster_swap(y_start, x_start, y, x);

	/* Clear any projection marker to prevent double processing */
	sqinfo_off(cave->squares[y][x].info, SQUARE_PROJECT);

	/* Lots of updates after monster_swap */
	handle_stuff(player->upkeep);

	return TRUE;
}

/**
 * Teleport player to a grid near the given location
 * Setting context->p1 and context->p2 treats them as y and x coordinates
 *
 * This function is slightly obsessive about correctness.
 * This function allows teleporting into vaults (!)
 */
bool effect_handler_TELEPORT_TO(effect_handler_context_t *context)
{
	int py = player->py;
	int px = player->px;

	int ny = py, nx = px;
	int y, x, dis = 0, ctr = 0;
	int midx = cave->mon_current;
	struct monster *mon;

	/* Initialize */
	y = py;
	x = px;

	context->ident = TRUE;

	/* Where are we going? */
	if (context->p1 && context->p2) {
		ny = context->p1;
		nx = context->p2;
	} else if (midx > 0) {
		mon = cave_monster(cave, midx);
		if (!mon) return TRUE;
		ny = mon->fy;
		nx = mon->fx;
	} else {
		if ((context->dir == 5) && target_okay())
			target_get(&nx, &ny);
	}

	/* Find a usable location */
	while (1) {
		/* Pick a nearby legal location */
		while (1) {
			y = rand_spread(ny, dis);
			x = rand_spread(nx, dis);
			if (square_in_bounds_fully(cave, y, x)) break;
		}

		/* Accept "naked" floor grids */
		if (square_isempty(cave, y, x)) break;

		/* Occasionally advance the distance */
		if (++ctr > (4 * dis * dis + 4 * dis + 1)) {
			ctr = 0;
			dis++;
		}
	}

	/* Sound */
	sound(MSG_TELEPORT);

	/* Move player */
	monster_swap(py, px, y, x);

	/* Clear any projection marker to prevent double processing */
	sqinfo_off(cave->squares[y][x].info, SQUARE_PROJECT);

	/* Lots of updates after monster_swap */
	handle_stuff(player->upkeep);

	return TRUE;
}

/**
 * Teleport the player one level up or down (random when legal)
 */
bool effect_handler_TELEPORT_LEVEL(effect_handler_context_t *context)
{
	bool up = TRUE, down = TRUE;

	context->ident = TRUE;

	/* Resist hostile teleport */
	if (cave->mon_current && player_resists(player, ELEM_NEXUS))
		msg("You resist the effect!");

	/* No going up with force_descend or in the town */
	if (OPT(birth_force_descend) || !player->depth)
		up = FALSE;

	/* No forcing player down to quest levels if they can't leave */
	if (!up && is_quest(player->max_depth + 1))
		down = FALSE;

	/* Can't leave quest levels or go down deeper than the dungeon */
	if (is_quest(player->depth) || (player->depth >= z_info->max_depth - 1))
		down = FALSE;

	/* Determine up/down if not already done */
	if (up && down) {
		if (randint0(100) < 50)
			up = FALSE;
		else
			down = FALSE;
	}

	/* Now actually do the level change */
	if (up) {
		msgt(MSG_TPLEVEL, "You rise up through the ceiling.");
		dungeon_change_level(player->depth - 1);
	} else if (down) {
		msgt(MSG_TPLEVEL, "You sink through the floor.");

		if (OPT(birth_force_descend))
			dungeon_change_level(player->max_depth + 1);
		else
			dungeon_change_level(player->depth + 1);
	} else {
		msg("Nothing happens.");
	}

	return TRUE;
}

/**
 * The destruction effect
 *
 * This effect "deletes" monsters (instead of killing them).
 *
 * This is always an effect centred on the player; it is similar to the
 * earthquake effect.
 */
bool effect_handler_DESTRUCTION(effect_handler_context_t *context)
{
	int y, x, k, r = context->p2;
	int y1 = player->py;
	int x1 = player->px;

	context->ident = TRUE;

	/* No effect in town */
	if (!player->depth) {
		msg("The ground shakes for a moment.");
		return TRUE;
	}

	/* Big area of affect */
	for (y = (y1 - r); y <= (y1 + r); y++) {
		for (x = (x1 - r); x <= (x1 + r); x++) {
			/* Skip illegal grids */
			if (!square_in_bounds_fully(cave, y, x)) continue;

			/* Extract the distance */
			k = distance(y1, x1, y, x);

			/* Stay in the circle of death */
			if (k > r) continue;

			/* Lose room and vault */
			sqinfo_off(cave->squares[y][x].info, SQUARE_ROOM);
			sqinfo_off(cave->squares[y][x].info, SQUARE_VAULT);

			/* Lose light */
			sqinfo_off(cave->squares[y][x].info, SQUARE_GLOW);
			square_light_spot(cave, y, x);

			/* Deal with player later */
			if ((y == y1) && (x == x1)) continue;

			/* Delete the monster (if any) */
			delete_monster(y, x);

			/* Don't remove stairs */
			if (square_isstairs(cave, y, x)) continue;

			/* Lose knowledge (keeping knowledge of stairs) */
			sqinfo_off(cave->squares[y][x].info, SQUARE_MARK);

			/* Destroy any grid that isn't a permament wall */
			if (!square_isperm(cave, y, x)) {
				/* Delete objects */
				square_excise_pile(cave, y, x);
				square_destroy(cave, y, x);
			}
		}
	}

	/* Message */
	msg("There is a searing blast of light!");

	/* Blind the player */
	equip_notice_element(player, ELEM_LIGHT);
	if (!player_resists(player, ELEM_LIGHT))
		(void)player_inc_timed(player, TMD_BLIND, 10 + randint1(10),TRUE, TRUE);

	/* Fully update the visuals */
	player->upkeep->update |= (PU_FORGET_VIEW | PU_UPDATE_VIEW | PU_MONSTERS);

	/* Fully update the flow */
	player->upkeep->update |= (PU_FORGET_FLOW | PU_UPDATE_FLOW);

	/* Redraw monster list */
	player->upkeep->redraw |= (PR_MONLIST | PR_ITEMLIST);

	return TRUE;
}

/**
 * Induce an earthquake of the radius context->p2 centred on the instigator.
 *
 * This will turn some walls into floors and some floors into walls.
 *
 * The player will take damage and jump into a safe grid if possible,
 * otherwise, he will tunnel through the rubble instantaneously.
 *
 * Monsters will take damage, and jump into a safe grid if possible,
 * otherwise they will be buried in the rubble, disappearing from
 * the level in the same way that they do when banished.
 *
 * Note that players and monsters (except eaters of walls and passers
 * through walls) will never occupy the same grid as a wall (or door).
 */
bool effect_handler_EARTHQUAKE(effect_handler_context_t *context)
{
	int py = player->py;
	int px = player->px;
	int r = context->p2;
	int i, y, x, yy, xx, dy, dx, cy, cx;
	int damage = 0;
	int safe_grids = 0, safe_y = 0, safe_x = 0;

	bool hurt = FALSE;
	bool map[32][32];

	context->ident = TRUE;

	/* Determine the epicentre */
	if (cave->mon_current > 0) {
		cy = cave_monster(cave, cave->mon_current)->fy;
		cx = cave_monster(cave, cave->mon_current)->fx;
	} else {
		cy = py;
		cx = px;
	}

	/* No effect in town */
	if (!player->depth) {
		msg("The ground shakes for a moment.");
		return TRUE;
	}

	/* Paranoia -- Enforce maximum range */
	if (r > 12) r = 12;

	/* Clear the "maximal blast" area */
	for (y = 0; y < 32; y++)
		for (x = 0; x < 32; x++)
			map[y][x] = FALSE;

	/* Check around the epicenter */
	for (dy = -r; dy <= r; dy++) {
		for (dx = -r; dx <= r; dx++) {
			/* Extract the location */
			yy = cy + dy;
			xx = cx + dx;

			/* Skip illegal grids */
			if (!square_in_bounds_fully(cave, yy, xx)) continue;

			/* Skip distant grids */
			if (distance(cy, cx, yy, xx) > r) continue;

			/* Lose room and vault */
			sqinfo_off(cave->squares[yy][xx].info, SQUARE_ROOM);
			sqinfo_off(cave->squares[yy][xx].info, SQUARE_VAULT);

			/* Lose light and knowledge */
			sqinfo_off(cave->squares[yy][xx].info, SQUARE_GLOW);
			sqinfo_off(cave->squares[yy][xx].info, SQUARE_MARK);

			/* Skip the epicenter */
			if (!dx && !dy) continue;

			/* Skip most grids */
			if (randint0(100) < 85) continue;

			/* Damage this grid */
			map[16 + yy - cy][16 + xx - cx] = TRUE;

			/* Hack -- Take note of player damage */
			if ((yy == py) && (xx == px)) hurt = TRUE;
		}
	}

	/* First, affect the player (if necessary) */
	if (hurt) {
		/* Check around the player */
		for (i = 0; i < 8; i++) {
			/* Get the location */
			y = py + ddy_ddd[i];
			x = px + ddx_ddd[i];

			/* Skip non-empty grids */
			if (!square_isempty(cave, y, x)) continue;

			/* Important -- Skip "quake" grids */
			if (map[16 + y - cy][16 + x - cx]) continue;

			/* Count "safe" grids, apply the randomizer */
			if ((++safe_grids > 1) && (randint0(safe_grids) != 0)) continue;

			/* Save the safe location */
			safe_y = y; safe_x = x;
		}

		/* Random message */
		switch (randint1(3))
		{
			case 1:
			{
				msg("The cave ceiling collapses!");
				break;
			}
			case 2:
			{
				msg("The cave floor twists in an unnatural way!");
				break;
			}
			default:
			{
				msg("The cave quakes!");
				msg("You are pummeled with debris!");
				break;
			}
		}

		/* Hurt the player a lot */
		if (!safe_grids) {
			/* Message and damage */
			msg("You are severely crushed!");
			damage = 300;
		} else {
			/* Destroy the grid, and push the player to (relative) safety */
			switch (randint1(3)) {
				case 1: {
					msg("You nimbly dodge the blast!");
					damage = 0;
					break;
				}
				case 2: {
					msg("You are bashed by rubble!");
					damage = damroll(10, 4);
					(void)player_inc_timed(player, TMD_STUN, randint1(50), TRUE, TRUE);
					break;
				}
				case 3: {
					msg("You are crushed between the floor and ceiling!");
					damage = damroll(10, 4);
					(void)player_inc_timed(player, TMD_STUN, randint1(50), TRUE, TRUE);
					break;
				}
			}

			/* Move player */
			monster_swap(py, px, safe_y, safe_x);
		}

		/* Take some damage */
		if (damage) take_hit(player, damage, "an earthquake");
	}


	/* Examine the quaked region */
	for (dy = -r; dy <= r; dy++) {
		for (dx = -r; dx <= r; dx++) {
			/* Extract the location */
			yy = cy + dy;
			xx = cx + dx;

			/* Skip unaffected grids */
			if (!map[16 + yy - cy][16 + xx - cx]) continue;

			/* Process monsters */
			if (cave->squares[yy][xx].mon > 0) {
				monster_type *m_ptr = square_monster(cave, yy, xx);

				/* Most monsters cannot co-exist with rock */
				if (!flags_test(m_ptr->race->flags, RF_SIZE, RF_KILL_WALL,
								RF_PASS_WALL, FLAG_END)) {
					char m_name[80];

					/* Assume not safe */
					safe_grids = 0;

					/* Monster can move to escape the wall */
					if (!rf_has(m_ptr->race->flags, RF_NEVER_MOVE)) {
						/* Look for safety */
						for (i = 0; i < 8; i++) {
							/* Get the grid */
							y = yy + ddy_ddd[i];
							x = xx + ddx_ddd[i];

							/* Skip non-empty grids */
							if (!square_isempty(cave, y, x)) continue;

							/* Hack -- no safety on glyph of warding */
							if (square_iswarded(cave, y, x))
								continue;

							/* Important -- Skip quake grids */
							if (map[16 + y - cy][16 + x - cx]) continue;

							/* Count safe grids, apply the randomizer */
							if ((++safe_grids > 1) &&
								(randint0(safe_grids) != 0))
								continue;

							/* Save the safe grid */
							safe_y = y;
							safe_x = x;
						}
					}

					/* Describe the monster */
					monster_desc(m_name, sizeof(m_name), m_ptr, MDESC_STANDARD);

					/* Scream in pain */
					msg("%s wails out in pain!", m_name);

					/* Take damage from the quake */
					damage = (safe_grids ? damroll(4, 8) : (m_ptr->hp + 1));

					/* Monster is certainly awake */
					mon_clear_timed(m_ptr, MON_TMD_SLEEP,
							MON_TMD_FLG_NOMESSAGE, FALSE);

					/* If the quake finished the monster off, show message */
					if (m_ptr->hp < damage && m_ptr->hp >= 0)
						msg("%s is embedded in the rock!", m_name);

					/* Apply damage directly */
					m_ptr->hp -= damage;

					/* Delete (not kill) "dead" monsters */
					if (m_ptr->hp < 0) {
						/* Delete the monster */
						delete_monster(yy, xx);

						/* No longer safe */
						safe_grids = 0;
					}

					/* Escape from the rock */
					if (safe_grids)
						/* Move the monster */
						monster_swap(yy, xx, safe_y, safe_x);
				}
			}
		}
	}

	/* Player may have moved */
	py = player->py;
	px = player->px;

	/* Important -- no wall on player */
	map[16 + py - cy][16 + px - cx] = FALSE;


	/* Examine the quaked region */
	for (dy = -r; dy <= r; dy++) {
		for (dx = -r; dx <= r; dx++) {
			/* Extract the location */
			yy = cy + dy;
			xx = cx + dx;

			/* Ignore invalid grids */
			if (!square_in_bounds_fully(cave, yy, xx)) continue;

			/* Note unaffected grids for light changes, etc. */
			if (!map[16 + yy - cy][16 + xx - cx])
				square_light_spot(cave, yy, xx);

			/* Destroy location and all objects (if valid) */
			else if (square_changeable(cave, yy, xx)) {
				square_excise_pile(cave, yy, xx);
				square_earthquake(cave, yy, xx);
			}
		}
	}

	/* Fully update the visuals */
	player->upkeep->update |= (PU_FORGET_VIEW | PU_UPDATE_VIEW | PU_MONSTERS);

	/* Fully update the flow */
	player->upkeep->update |= (PU_FORGET_FLOW | PU_UPDATE_FLOW);

	/* Update the health bar */
	player->upkeep->redraw |= (PR_HEALTH);

	/* Window stuff */
	player->upkeep->redraw |= (PR_MONLIST | PR_ITEMLIST);

	return TRUE;
}

bool effect_handler_ENLIGHTENMENT(effect_handler_context_t *context)
{
	bool full = context->value.base ? TRUE : FALSE;
	if (full)
		msg("An image of your surroundings forms in your mind...");
	wiz_light(cave, full);
	context->ident = TRUE;
	return TRUE;
}

/**
 * Call light around the player
 * Affect all monsters in the projection radius (context->p2)
 */
bool effect_handler_LIGHT_AREA(effect_handler_context_t *context)
{
	int py = player->py;
	int px = player->px;
	int dam = effect_calculate_value(context, FALSE);
	int rad = context->p2 + (context->p3 ? player->lev / context->p3 : 0);

	int flg = PROJECT_GRID | PROJECT_KILL;

	/* Message */
	if (!player->timed[TMD_BLIND])
		msg("You are surrounded by a white light.");

	/* Hook into the "project()" function */
	(void)project(-1, rad, py, px, dam, GF_LIGHT_WEAK, flg, 0, 0);

	/* Light up the room */
	light_room(py, px, TRUE);

	/* Assume seen */
	context->ident = TRUE;
	return (TRUE);
}


/**
 * Call darkness around the player
 * Affect all monsters in the projection radius (context->p2)
 */
bool effect_handler_DARKEN_AREA(effect_handler_context_t *context)
{
	int py = player->py;
	int px = player->px;
	int dam = effect_calculate_value(context, FALSE);
	int rad = context->p2;

	int flg = PROJECT_GRID | PROJECT_KILL;

	/* Message */
	if (!player->timed[TMD_BLIND])
		msg("Darkness surrounds you.");

	/* Hook into the "project()" function */
	(void)project(-1, rad, py, px, dam, GF_DARK_WEAK, flg, 0, 0);

	/* Darken the room */
	light_room(py, px, FALSE);

	/* Assume seen */
	context->ident = TRUE;
	return (TRUE);
}

/**
 * Cast a ball spell
 * Stop if we hit a monster or the player, act as a ball
 * Allow target mode to pass over monsters
 * Affect grids, objects, and monsters
 */
bool effect_handler_BALL(effect_handler_context_t *context)
{
	int py = player->py;
	int px = player->px;
	int dam = effect_calculate_value(context, TRUE);
	int rad = context->p2 ? context->p2 : 2;
	int source;

	int ty = py + 99 * ddy[context->dir];
	int tx = px + 99 * ddx[context->dir];

	int flg = PROJECT_STOP | PROJECT_GRID | PROJECT_ITEM | PROJECT_KILL;

	/* Player or monster? */
	if (cave->mon_current > 0) {
		struct monster *mon = cave_monster(cave, cave->mon_current);
		source = cave->mon_current;
		if (rf_has(mon->race->flags, RF_POWERFUL)) rad++;
		flg |= PROJECT_PLAY;
	} else {
		if (context->p3) rad += player->lev / context->p3;
		source = -1;
	}

	/* Ask for a target if no direction given */
	if ((context->dir == 5) && target_okay() && source == -1) {
		flg &= ~(PROJECT_STOP);

		target_get(&tx, &ty);
	}

	/* Aim at the target, explode */
	(void) project(source, rad, ty, tx, dam, context->p1, flg, 0, 0);
	context->ident = TRUE;

	return TRUE;
}


/**
 * Breathe an element
 * Stop if we hit a monster or the player, act as a ball (for now)
 * Allow target mode to pass over monsters
 * Affect grids, objects, and monsters
 * context->p1 is element, context->p2 radius
 */
bool effect_handler_BREATH(effect_handler_context_t *context)
{
	int py = player->py;
	int px = player->px;
	int dam = effect_calculate_value(context, TRUE);
	int type = context->p1;
	int rad = context->p2;
	int source;

	int ty = py + 99 * ddy[context->dir];
	int tx = px + 99 * ddx[context->dir];

	int flg = PROJECT_STOP | PROJECT_GRID | PROJECT_ITEM | PROJECT_KILL;

	/* Player or monster? */
	if (cave->mon_current > 0) {
		struct monster *mon = cave_monster(cave, cave->mon_current);
		source = cave->mon_current;
		flg |= PROJECT_PLAY;

		/* Breath parameters for monsters are monster-dependent */
		dam = breath_dam(type, mon->hp); 
		if (rf_has(mon->race->flags, RF_POWERFUL)) rad++;
	} else {
		msgt(elements[type].msgt, "You breathe %s.", elements[type].desc);
		source = -1;
	}

	/* Ask for a target if no direction given */
	if ((context->dir == 5) && target_okay() && source == -1) {
		flg &= ~(PROJECT_STOP);

		target_get(&tx, &ty);
	}

	/* Aim at the target, explode */
	(void) project(source, rad, ty, tx, dam, type, flg, 0, 0);
	context->ident = TRUE;

	return TRUE;
}


/**
 * Cast multiple non-jumping ball spells at the same target.
 *
 * Targets absolute coordinates instead of a specific monster, so that
 * the death of the monster doesn't change the target's location.
 */
bool effect_handler_SWARM(effect_handler_context_t *context)
{
	int py = player->py;
	int px = player->px;
	int dam = effect_calculate_value(context, TRUE);
	int num = context->value.m_bonus;

	int ty = py + 99 * ddy[context->dir];
	int tx = px + 99 * ddx[context->dir];

	int flg = PROJECT_THRU | PROJECT_STOP | PROJECT_GRID | PROJECT_ITEM | PROJECT_KILL;

	/* Ask for a target if no direction given (early detonation) */
	if ((context->dir == 5) && target_okay())
		target_get(&tx, &ty);

	while (num--) {
		/* Aim at the target.  Hurt items on floor. */
		if (project(-1, context->p2, ty, tx, dam, context->p1, flg, 0, 0))
			context->ident = TRUE;
	}

	return TRUE;
}

/**
 * Cast a line spell in every direction
 * Stop if we hit a monster, act as a ball
 * Affect grids, objects, and monsters
 */
bool effect_handler_STAR(effect_handler_context_t *context)
{
	int py = player->py;
	int px = player->px;
	int dam = effect_calculate_value(context, TRUE);
	int i;

	s16b ty, tx;

	int flg = PROJECT_BEAM | PROJECT_GRID | PROJECT_KILL;

	/* Describe */
	if (!player->timed[TMD_BLIND])
		msg("Light shoots in all directions!");

	for (i = 0; i < 8; i++) {
		/* Use the current direction */
		ty = py + 99 * ddy[i];
		tx = px + 99 * ddx[i];

		/* Aim at the target */
		(void) project(-1, 0, ty, tx, dam, context->p1, flg, 0, 0);
	}
	context->ident = TRUE;
	return TRUE;
}


/**
 * Cast a ball spell in every direction
 * Stop if we hit a monster, act as a ball
 * Affect grids, objects, and monsters
 */
bool effect_handler_STAR_BALL(effect_handler_context_t *context)
{
	int py = player->py;
	int px = player->px;
	int dam = effect_calculate_value(context, TRUE);
	int i;

	s16b ty, tx;

	int flg = PROJECT_STOP | PROJECT_GRID | PROJECT_ITEM | PROJECT_KILL;

	for (i = 0; i < 8; i++) {
		/* Use the current direction */
		ty = py + 99 * ddy[i];
		tx = px + 99 * ddx[i];

		/* Aim at the target, explode */
		(void) project(-1, context->p2, ty, tx, dam, context->p1, flg, 0, 0);
	}
	context->ident = TRUE;
	return TRUE;
}

/**
 * Cast a bolt spell
 * Stop if we hit a monster, as a bolt
 * Affect monsters (not grids or objects)
 */
bool effect_handler_BOLT(effect_handler_context_t *context)
{
	int dam = effect_calculate_value(context, TRUE);
	int flg = PROJECT_STOP | PROJECT_KILL;
	(void) project_aimed(context->p1, context->dir, dam, flg);
	context->ident = TRUE;
	return TRUE;
}

/**
 * Cast a beam spell
 * Pass through monsters, as a beam
 * Affect monsters (not grids or objects)
 */
bool effect_handler_BEAM(effect_handler_context_t *context)
{
	int dam = effect_calculate_value(context, TRUE);
	int flg = PROJECT_BEAM | PROJECT_KILL;
	(void) project_aimed(context->p1, context->dir, dam, flg);
	context->ident = TRUE;
	return TRUE;
}

/**
 * Cast a bolt spell, or rarely, a beam spell
 * context->p2 is any adjustment to the regular beam chance
 * context->p3 being set means to divide by the adjustment instead of adding
 */
bool effect_handler_BOLT_OR_BEAM(effect_handler_context_t *context)
{
	int beam = context->beam;

	if (context->p3)
		beam /= context->p2;
	else
		beam += context->p2;

	if (randint0(100) < beam)
		return effect_handler_BEAM(context);
	else
		return effect_handler_BOLT(context);
}

/**
 * Cast a line spell
 * Pass through monsters, as a beam
 * Affect monsters and grids (not objects)
 */
bool effect_handler_LINE(effect_handler_context_t *context)
{
	int dam = effect_calculate_value(context, TRUE);
	int flg = PROJECT_BEAM | PROJECT_GRID | PROJECT_KILL;
	if (project_aimed(context->p1, context->dir, dam, flg))
		context->ident = TRUE;
	return TRUE;
}

/**
 * Cast an alter spell
 * Affect objects and grids (not monsters)
 */
bool effect_handler_ALTER(effect_handler_context_t *context)
{
	int flg = PROJECT_BEAM | PROJECT_GRID | PROJECT_ITEM;
	if (project_aimed(context->p1, context->dir, 0, flg))
		context->ident = TRUE;
	return TRUE;
}

/**
 * Cast a bolt spell
 * Stop if we hit a monster, as a bolt
 * Affect monsters (not grids or objects)
 * The same as BOLT, but done as a separate function to aid descriptions
 */
bool effect_handler_BOLT_STATUS(effect_handler_context_t *context)
{
	int dam = effect_calculate_value(context, TRUE);
	int flg = PROJECT_STOP | PROJECT_KILL;
	if (project_aimed(context->p1, context->dir, dam, flg))
		context->ident = TRUE;
	return TRUE;
}

/**
 * Cast a bolt spell
 * Stop if we hit a monster, as a bolt
 * Affect monsters (not grids or objects)
 * Notice stuff based on awareness of the effect
 */
bool effect_handler_BOLT_AWARE(effect_handler_context_t *context)
{
	int dam = effect_calculate_value(context, TRUE);
	int flg = PROJECT_STOP | PROJECT_KILL;
	if (context->aware) flg |= PROJECT_AWARE;
	if (project_aimed(context->p1, context->dir, dam, flg))
		context->ident = TRUE;
	return TRUE;
}

/**
 * Affect adjacent grids (radius 1 ball attack)
 */
bool effect_handler_TOUCH(effect_handler_context_t *context)
{
	int dam = effect_calculate_value(context, TRUE);
	if (project_touch(dam, context->p1, FALSE))
		context->ident = TRUE;
	return TRUE;
}

/**
 * Affect adjacent grids (radius 1 ball attack)
 * Notice stuff based on awareness of the effect
 */
bool effect_handler_TOUCH_AWARE(effect_handler_context_t *context)
{
	int dam = effect_calculate_value(context, TRUE);
	if (project_touch(dam, context->p1, context->aware))
		context->ident = TRUE;
	return TRUE;
}

/**
 * Curse the player's armor
 */
bool effect_handler_CURSE_ARMOR(effect_handler_context_t *context)
{
	object_type *obj;

	char o_name[80];

	/* Curse the body armor */
	obj = equipped_item_by_slot_name(player, "body");

	/* Nothing to curse */
	if (!obj) return (TRUE);

	/* Describe */
	object_desc(o_name, sizeof(o_name), obj, ODESC_FULL);

	/* Attempt a saving throw for artifacts */
	if (obj->artifact && (randint0(100) < 50))
		/* Cool */
		msg("A %s tries to %s, but your %s resists the effects!",
				   "terrible black aura", "surround your armor", o_name);

	/* not artifact or failed save... */
	else {
		/* Oops */
		msg("A terrible black aura blasts your %s!", o_name);

		/* Take down bonus a wee bit */
		obj->to_a -= randint1(3);

		/* Curse it */
		flags_set(obj->flags, OF_SIZE, OF_LIGHT_CURSE, OF_HEAVY_CURSE, FLAG_END);

		/* Recalculate bonuses */
		player->upkeep->update |= (PU_BONUS);

		/* Recalculate mana */
		player->upkeep->update |= (PU_MANA);

		/* Window stuff */
		player->upkeep->redraw |= (PR_INVEN | PR_EQUIP);
	}

	context->ident = TRUE;

	return (TRUE);
}


/**
 * Curse the player's weapon
 */
bool effect_handler_CURSE_WEAPON(effect_handler_context_t *context)
{
	object_type *obj;

	char o_name[80];

	/* Curse the weapon */
	obj = equipped_item_by_slot_name(player, "weapon");

	/* Nothing to curse */
	if (!obj) return (TRUE);

	/* Describe */
	object_desc(o_name, sizeof(o_name), obj, ODESC_FULL);

	/* Attempt a saving throw */
	if (obj->artifact && (randint0(100) < 50))
		/* Cool */
		msg("A %s tries to %s, but your %s resists the effects!",
				   "terrible black aura", "surround your weapon", o_name);

	/* not artifact or failed save... */
	else {
		/* Oops */
		msg("A terrible black aura blasts your %s!", o_name);

		/* Hurt it a bit */
		obj->to_h = 0 - randint1(3);
		obj->to_d = 0 - randint1(3);

		/* Curse it */
		flags_set(obj->flags, OF_SIZE, OF_LIGHT_CURSE, OF_HEAVY_CURSE, FLAG_END);

		/* Recalculate bonuses */
		player->upkeep->update |= (PU_BONUS);

		/* Recalculate mana */
		player->upkeep->update |= (PU_MANA);

		/* Window stuff */
		player->upkeep->redraw |= (PR_INVEN | PR_EQUIP);
	}

	context->ident = TRUE;

	/* Notice */
	return (TRUE);
}


/**
 * Brand the current weapon
 */
bool effect_handler_BRAND_WEAPON(effect_handler_context_t *context)
{
	object_type *o_ptr = equipped_item_by_slot_name(player, "weapon");

	/* Select the brand */
	const char *brand = one_in_(2) ? "Flame" : "Frost";

	/* Brand the weapon */
	brand_object(o_ptr, brand);

	context->ident = TRUE;
	return TRUE;
}


/*
 * Hook to specify "ammo"
 */
static bool item_tester_hook_ammo(const object_type *obj)
{
	return tval_is_ammo(obj);
}


/**
 * Brand some (non-magical) ammo
 */
bool effect_handler_BRAND_AMMO(effect_handler_context_t *context)
{
	struct object *obj;
	const char *q, *s;
	bool used = context->aware ? FALSE : TRUE;

	/* Select the brand */
	const char *brand = one_in_(3) ? "Flame" : (one_in_(2) ? "Frost" : "Venom");

	context->ident = TRUE;

	/* Get an item */
	q = "Brand which kind of ammunition? ";
	s = "You have nothing to brand.";
	if (!get_item(&obj, q, s, 0, item_tester_hook_ammo, (USE_INVEN | USE_QUIVER | USE_FLOOR)))
		return used;

	/* Brand the ammo */
	brand_object(obj, brand);

	/* Done */
	return (TRUE);
}

static bool item_tester_hook_bolt(const struct object *obj)
{
	return obj->tval == TV_BOLT;
}

/**
 * Enchant some (non-magical) bolts
 */
bool effect_handler_BRAND_BOLTS(effect_handler_context_t *context)
{
	object_type *obj;
	const char *q, *s;
	bool used = context->aware ? FALSE : TRUE;

	context->ident = TRUE;

	/* Get an item */
	q = "Brand which bolts? ";
	s = "You have no bolts to brand.";
	if (!get_item(&obj, q, s, 0, item_tester_hook_bolt, (USE_INVEN | USE_QUIVER | USE_FLOOR)))
		return used;

	/* Brand the bolts */
	brand_object(obj, "Flame");

	/* Done */
	return (TRUE);
}


/**
 * One Ring activation
 */
bool effect_handler_BIZARRE(effect_handler_context_t *context)
{
	context->ident = TRUE;
	/* Pick a random effect */
	switch (randint1(10))
	{
		case 1:
		case 2:
		{
			/* Message */
			msg("You are surrounded by a malignant aura.");

			/* Decrease all stats (permanently) */
			player_stat_dec(player, STAT_STR, TRUE);
			player_stat_dec(player, STAT_INT, TRUE);
			player_stat_dec(player, STAT_WIS, TRUE);
			player_stat_dec(player, STAT_DEX, TRUE);
			player_stat_dec(player, STAT_CON, TRUE);

			/* Lose some experience (permanently) */
			player_exp_lose(player, player->exp / 4, TRUE);

			return TRUE;
		}

		case 3:
		{
			struct effect *effect = mem_zalloc(sizeof(*effect));

			/* Message */
			msg("You are surrounded by a powerful aura.");

			/* Dispel monsters */
			effect_simple(EF_PROJECT_LOS, "1000", GF_DISP_ALL, 0, 0, NULL);

			return TRUE;
		}

		case 4:
		case 5:
		case 6:
		{
			/* Mana Ball */
			int flg = PROJECT_STOP | PROJECT_GRID | PROJECT_ITEM | PROJECT_KILL;
			int ty = player->py + 99 * ddy[context->dir];
			int tx = player->px + 99 * ddx[context->dir];

			/* Ask for a target if no direction given */
			if ((context->dir == 5) && target_okay()) {
				flg &= ~(PROJECT_STOP);

				target_get(&tx, &ty);
			}

			/* Aim at the target, explode */
			if (project(-1, 3, ty, tx, 300, GF_MANA, flg, 0, 0))

			return TRUE;
		}

		case 7:
		case 8:
		case 9:
		case 10:
		{
			/* Mana Bolt */
			int flg = PROJECT_STOP | PROJECT_KILL | PROJECT_THRU;
			int ty = player->py + ddy[context->dir];
			int tx = player->px + ddx[context->dir];

			/* Use an actual target */
			if ((context->dir == 5) && target_okay())
				target_get(&tx, &ty);

			/* Aim at the target, do NOT explode */
			return (project(-1, 0, ty, tx, 250, GF_MANA, flg, 0, 0));

			return TRUE;
		}
	}
	return FALSE;
}

/**
 * The "wonder" effect.
 *
 * This spell should become more useful (more
 * controlled) as the player gains experience levels.
 * Thus, add 1/5 of the player's level to the die roll.
 * This eliminates the worst effects later on, while
 * keeping the results quite random.  It also allows
 * some potent effects only at high level
 */
bool effect_handler_WONDER(effect_handler_context_t *context)
{
	int plev = player->lev;
	int die = effect_calculate_value(context, FALSE);
	int p1 = 0, p2 = 0, p3 = 0;
	int beam = context->beam;
	effect_handler_f handler = NULL;
	random_value value = { 0, 0, 0, 0 };
	bool *ident = mem_zalloc(sizeof(*ident));

	context->ident = TRUE;

	if (die > 100)
		msg("You feel a surge of power!");

	if (die < 8) {
		p1 = GF_OLD_CLONE;
		handler = effect_handler_BOLT;
	} else if (die < 14) {
		p1 = GF_OLD_SPEED;
		handler = effect_handler_BOLT;
	} else if (die < 26) {
		p1 = GF_OLD_HEAL;
		handler = effect_handler_BOLT;
	} else if (die < 31) {
		p1 = GF_OLD_POLY;
		handler = effect_handler_BOLT;
	} else if (die < 36) {
		beam -= 10;
		p1 = GF_MISSILE;
		value.dice = 3 + ((plev - 1) / 5);
		value.sides = 4;
		handler = effect_handler_BOLT_OR_BEAM;
	} else if (die < 41) {
		p1 = GF_OLD_CONF;
		handler = effect_handler_BOLT;
	} else if (die < 46) {
		p1 = GF_POIS;
		value.base = 20 + plev / 2;
		p2 = 3;
		handler = effect_handler_BALL;
	} else if (die < 51) {
		p1 = GF_LIGHT_WEAK;
		value.dice = 6;
		value.sides = 8;
		handler = effect_handler_LINE;
	} else if (die < 56) {
		p1 = GF_ELEC;
		value.dice = 3 + ((plev - 5) / 6);
		value.sides = 6;
		handler = effect_handler_BEAM;
	} else if (die < 61) {
		beam -= 10;
		p1 = GF_COLD;
		value.dice = 5 + ((plev - 5) / 4);
		value.sides = 8;
		handler = effect_handler_BOLT_OR_BEAM;
	} else if (die < 66) {
		p1 = GF_ACID;
		value.dice = 6 + ((plev - 5) / 4);
		value.sides = 8;
		handler = effect_handler_BOLT_OR_BEAM;
	} else if (die < 71) {
		p1 = GF_FIRE;
		value.dice = 8 + ((plev - 5) / 4);
		value.sides = 8;
		handler = effect_handler_BOLT_OR_BEAM;
	} else if (die < 76) {
		p1 = GF_OLD_DRAIN;
		value.base = 75;
		handler = effect_handler_BOLT;
	} else if (die < 81) {
		p1 = GF_ELEC;
		value.base = 30 + plev / 2;
		p2 = 2;
		handler = effect_handler_BALL;
	} else if (die < 86) {
		p1 = GF_ACID;
		value.base = 40 + plev;
		p2 = 2;
		handler = effect_handler_BALL;
	} else if (die < 91) {
		p1 = GF_ICE;
		value.base = 70 + plev;
		p2 = 3;
		handler = effect_handler_BALL;
	} else if (die < 96) {
		p1 = GF_FIRE;
		value.base = 80 + plev;
		p2 = 3;
		handler = effect_handler_BALL;
	} else if (die < 101) {
		p1 = GF_OLD_DRAIN;
		value.base = 100 + plev;
		handler = effect_handler_BOLT;
	} else if (die < 104) {
		p2 = 12;
		handler = effect_handler_EARTHQUAKE;
	} else if (die < 106) {
		p2 = 15;
		handler = effect_handler_EARTHQUAKE;
	} else if (die < 108) {
		handler = effect_handler_BANISH;
	} else if (die < 110) {
		p1 = GF_DISP_ALL;
		value.base = 120;
		handler = effect_handler_PROJECT_LOS;
	}

	if (handler != NULL) {
		effect_handler_context_t new_context = {
			context->effect,
			context->aware,
			context->dir,
			beam,
			context->boost,
			value,
			p1, p2, p3,
			ident
		};

		mem_free(ident);
		return (handler(&new_context));
	}

	/* RARE */
	effect_simple(EF_PROJECT_LOS, "150", GF_DISP_ALL, 0, 0, ident);
	effect_simple(EF_PROJECT_LOS, "0", GF_OLD_SLOW, 0, 0, ident);
	effect_simple(EF_PROJECT_LOS, "0", GF_OLD_SLEEP, 0, 0, ident);
	effect_simple(EF_HEAL_HP, "300", 0, 0, 0, ident);
	mem_free(ident);

	return TRUE;
}


bool effect_handler_TRAP_DOOR(effect_handler_context_t *context)
{
	msg("You fall through a trap door!");
	if (player_of_has(player, OF_FEATHER)) {
		msg("You float gently down to the next level.");
	} else {
		int dam = effect_calculate_value(context, FALSE);
		take_hit(player, dam, "a trap");
	}
	equip_notice_flag(player, OF_FEATHER);

	dungeon_change_level(player->depth + 1);
	return TRUE;
}

bool effect_handler_TRAP_PIT(effect_handler_context_t *context)
{
	msg("You fall into a pit!");
	if (player_of_has(player, OF_FEATHER)) {
		msg("You float gently to the bottom of the pit.");
	} else {
		int dam = effect_calculate_value(context, FALSE);
		take_hit(player, dam, "a trap");
	}
	equip_notice_flag(player, OF_FEATHER);
	return TRUE;
}

bool effect_handler_TRAP_PIT_SPIKES(effect_handler_context_t *context)
{
	msg("You fall into a spiked pit!");

	if (player_of_has(player, OF_FEATHER)) {
		msg("You float gently to the floor of the pit.");
		msg("You carefully avoid touching the spikes.");
	} else {
		int dam = effect_calculate_value(context, FALSE);

		/* Extra spike damage */
		if (one_in_(2)) {
			msg("You are impaled!");
			dam *= 2;
			(void)player_inc_timed(player, TMD_CUT, randint1(dam), TRUE, TRUE);
		}

		take_hit(player, dam, "a trap");
	}
	equip_notice_flag(player, OF_FEATHER);
	return TRUE;
}

bool effect_handler_TRAP_PIT_POISON(effect_handler_context_t *context)
{
	msg("You fall into a spiked pit!");

	if (player_of_has(player, OF_FEATHER)) {
		msg("You float gently to the floor of the pit.");
		msg("You carefully avoid touching the spikes.");
	} else {
		int dam = effect_calculate_value(context, FALSE);

		/* Extra spike damage */
		if (one_in_(2)) {
			msg("You are impaled on poisonous spikes!");
			(void)player_inc_timed(player, TMD_CUT, randint1(dam * 2),
								   TRUE, TRUE);
			(void)player_inc_timed(player, TMD_POISONED, randint1(dam * 4),
								   TRUE, TRUE);
		}

		take_hit(player, dam, "a trap");
	}
	equip_notice_flag(player, OF_FEATHER);
	return TRUE;
}

bool effect_handler_TRAP_RUNE_SUMMON(effect_handler_context_t *context)
{
	int i;
	int num = effect_calculate_value(context, FALSE);

	msgt(MSG_SUM_MONSTER, "You are enveloped in a cloud of smoke!");

	/* Remove trap */
	sqinfo_off(cave->squares[player->py][player->px].info, SQUARE_MARK);
	square_destroy_trap(cave, player->py, player->px);

	for (i = 0; i < num; i++)
		(void)summon_specific(player->py, player->px, player->depth, 0, TRUE,
							  FALSE);

	return TRUE;
}

bool effect_handler_TRAP_RUNE_TELEPORT(effect_handler_context_t *context)
{
	int radius = effect_calculate_value(context, FALSE);
	char dist[5];
	strnfmt(dist, sizeof(dist), "%d", radius);
	msg("You hit a teleport trap!");
	effect_simple(EF_TELEPORT, dist, 0, 1, 0, NULL);
	return TRUE;
}

bool effect_handler_TRAP_SPOT_FIRE(effect_handler_context_t *context)
{
	int dam = effect_calculate_value(context, FALSE);
	msg("You are enveloped in flames!");
	dam = adjust_dam(player, GF_FIRE, dam, RANDOMISE, 0);
	if (dam) {
		take_hit(player, dam, "a fire trap");
		inven_damage(player, GF_FIRE, MIN(dam * 5, 300));
	}
	return TRUE;
}

bool effect_handler_TRAP_SPOT_ACID(effect_handler_context_t *context)
{
	int dam = effect_calculate_value(context, FALSE);
	msg("You are splashed with acid!");
	dam = adjust_dam(player, GF_ACID, dam, RANDOMISE, 0);
	if (dam) {
		take_hit(player, dam, "an acid trap");
		inven_damage(player, GF_ACID, MIN(dam * 5, 300));
	}
	return TRUE;
}

bool effect_handler_TRAP_DART_SLOW(effect_handler_context_t *context)
{
	if (trap_check_hit(125)) {
		msg("A small dart hits you!");
		take_hit(player, damroll(1, 4), "a trap");
		(void)player_inc_timed(player, TMD_SLOW, randint0(20) + 20, TRUE, FALSE);
	} else {
		msg("A small dart barely misses you.");
	}
	return TRUE;
}

bool effect_handler_TRAP_DART_LOSE_STR(effect_handler_context_t *context)
{
	if (trap_check_hit(125)) {
		msg("A small dart hits you!");
		take_hit(player, damroll(1, 4), "a trap");
		effect_simple(EF_DRAIN_STAT, "0", STAT_STR, 0, 0, NULL);
	} else {
		msg("A small dart barely misses you.");
	}
	return TRUE;
}

bool effect_handler_TRAP_DART_LOSE_DEX(effect_handler_context_t *context)
{
	if (trap_check_hit(125)) {
		msg("A small dart hits you!");
		take_hit(player, damroll(1, 4), "a trap");
		effect_simple(EF_DRAIN_STAT, "0", STAT_DEX, 0, 0, NULL);
	} else {
		msg("A small dart barely misses you.");
	}
	return TRUE;
}

bool effect_handler_TRAP_DART_LOSE_CON(effect_handler_context_t *context)
{
	if (trap_check_hit(125)) {
		msg("A small dart hits you!");
		take_hit(player, damroll(1, 4), "a trap");
		effect_simple(EF_DRAIN_STAT, "0", STAT_CON, 0, 0, NULL);
	} else {
		msg("A small dart barely misses you.");
	}
	return TRUE;
}

bool effect_handler_TRAP_GAS_BLIND(effect_handler_context_t *context)
{
	msg("You are surrounded by a black gas!");
	(void)player_inc_timed(player, TMD_BLIND, randint0(50) + 25, TRUE, TRUE);
	return TRUE;
}

bool effect_handler_TRAP_GAS_CONFUSE(effect_handler_context_t *context)
{
	msg("You are surrounded by a gas of scintillating colors!");
	(void)player_inc_timed(player, TMD_CONFUSED, randint0(20) + 10, TRUE, TRUE);
	return TRUE;
}

bool effect_handler_TRAP_GAS_POISON(effect_handler_context_t *context)
{
	msg("You are surrounded by a pungent green gas!");
	(void)player_inc_timed(player, TMD_POISONED, randint0(20) + 10, TRUE, TRUE);
	return TRUE;
}

bool effect_handler_TRAP_GAS_SLEEP(effect_handler_context_t *context)
{
	msg("You are surrounded by a strange white mist!");
	(void)player_inc_timed(player, TMD_PARALYZED, randint0(10) + 5, TRUE, TRUE);
	return TRUE;
}


/**
 * Useful things about effects.
 */
static const struct effect_kind effects[] =
{
	{ EF_NONE, FALSE, NULL, NULL, NULL },
	#define F(x) effect_handler_##x
	#define EFFECT(x, a, b, c, d, e)	{ EF_##x, a, b, F(x), e },
	#include "list-effects.h"
	#undef EFFECT
	#undef F
	{ EF_MAX, FALSE, NULL, NULL, NULL }
};


static const char *effect_names[] = {
	NULL,
	#define EFFECT(x, a, b, c, d, e)	#x,
	#include "list-effects.h"
	#undef EFFECT
};

/*
 * Utility functions
 */

/**
 * Free all the effects in a structure
 *
 * \param source the effects being freed
 */
void free_effect(struct effect *source)
{
	struct effect *e = source, *e_next;
	while (e) {
		e_next = e->next;
		dice_free(e->dice);
		mem_free(e);
		e = e_next;
	}
}

bool effect_valid(struct effect *effect)
{
	if (!effect) return FALSE;
	return effect->index > EF_NONE && effect->index < EF_MAX;
}

bool effect_aim(struct effect *effect)
{
	struct effect *e = effect;

	if (!effect_valid(effect))
		return FALSE;

	while (e) {
		if (effects[e->index].aim) return TRUE;
		e = e->next;
	}

	return FALSE;
}

const char *effect_info(struct effect *effect)
{
	if (!effect_valid(effect))
		return NULL;

	return effects[effect->index].info;
}

const char *effect_desc(struct effect *effect)
{
	if (!effect_valid(effect))
		return NULL;

	return effects[effect->index].desc;
}

effect_index effect_lookup(const char *name)
{
	size_t i;

	for (i = 0; i < N_ELEMENTS(effect_names); i++) {
		const char *effect_name = effect_names[i];

		/* Test for equality */
		if (effect_name != NULL && streq(name, effect_name))
			return i;
	}

	return EF_MAX;
}

/**
 * Translate a string to an effect parameter index
 */
int effect_param(const char *type)
{
	int val;

	/* If not a numerical value, run through the possibilities */
	if (sscanf(type, "%d", &val) != 1) {

		/* Projection name */
		val = gf_name_to_idx(type);
		if (val >= 0)
			return val;

		/* Timed effect name */
		val = timed_name_to_idx(type);
		if (val >= 0)
			return val;

		/* Monster timed effect name */
		val = mon_timed_name_to_idx(type);
		if (val >= 0)
			return val;

		/* Summon name */
		val = summon_name_to_idx(type);
		if (val >= 0)
			return val;

		/* Stat name */
		val = stat_name_to_idx(type);
		if (val >= 0)
			return val;

		/* Enchant type name - not worth a separate function */
		if (streq(type, "TOBOTH"))
			val = ENCH_TOBOTH;
		else if (streq(type, "TOHIT"))
			val = ENCH_TOHIT;
		else if (streq(type, "TODAM"))
			val = ENCH_TODAM;
		else if (streq(type, "TOAC"))
			val = ENCH_TOAC;
	}

	return val;
}

/**
 * Do an effect, given an object.
 * Boost is the extent to which skill surpasses difficulty, used as % boost. It
 * ranges from 0 to 138.
 *
 * Note that no effect ever sets `*ident` to FALSE
 */
bool effect_do(struct effect *effect, bool *ident, bool aware, int dir, int beam, int boost)
{
	bool completed = FALSE;
	effect_handler_f handler;
	random_value value = { 0, 0, 0, 0 };

	do {
		int random_choices = 0, leftover = 0;

		if (!effect_valid(effect)) {
			msg("Bad effect passed to effect_do(). Please report this bug.");
			return FALSE;
		}

		if (effect->dice != NULL)
			random_choices = dice_roll(effect->dice, &value);

		/* Deal with special random effect */
		if (effect->index == EF_RANDOM) {
			int choice = randint0(random_choices);
			leftover = random_choices - choice;

			/* Skip to the chosen effect */
			effect = effect->next;
			while (choice--)
				effect = effect->next;
		}

		/* Handle the effect */
		handler = effects[effect->index].handler;
		if (handler != NULL) {
			effect_handler_context_t context = {
				effect->index,
				aware,
				dir,
				beam,
				boost,
				value,
				effect->params[0],
				effect->params[1],
				effect->params[2],
				*ident,
			};

			completed = handler(&context) || completed;
			*ident = context.ident;
		}

		/* Get the next effect, if there is one */
		if (leftover) 
			/* Skip the remaining non-chosen effects */
			while (leftover--)
				effect = effect->next;
		else
			effect = effect->next;
	} while (effect);

	return completed;
}

/**
 * Perform a single effect with a simple dice string and parameters
 * Calling with ident a valid pointer will (depending on effect) give success
 * information; ident = NULL will ignore this 
 */
void effect_simple(int index, const char* dice_string, int p1, int p2, int p3, bool *ident)
{
	struct effect *effect = mem_zalloc(sizeof(*effect));
	int dir = DIR_TARGET;
	bool dummy_ident;

	/* Set all the values */
	effect->index = index;
	effect->dice = dice_new();
	dice_parse_string(effect->dice, dice_string);
	effect->params[0] = p1;
	effect->params[1] = p2;
	effect->params[2] = p3;

	/* Direction if needed */
	if (effect_aim(effect))
		get_aim_dir(&dir);

	/* Do the effect */
	if (ident)
		effect_do(effect, ident, TRUE, dir, 0, 0);
	else
		effect_do(effect, &dummy_ident, TRUE, dir, 0, 0);

	free_effect(effect);
}<|MERGE_RESOLUTION|>--- conflicted
+++ resolved
@@ -1815,11 +1815,7 @@
 			   ((obj->number > 1) ? "" : "s"));
 
 	/* Enchant */
-<<<<<<< HEAD
-	if (enchant(obj, num_hit, ENCH_TOBOTH)) okay = TRUE;
-=======
 	if (num_dam && enchant(obj, num_hit, ENCH_TOBOTH)) okay = TRUE;
->>>>>>> ac26dbd1
 	else if (enchant(obj, num_hit, ENCH_TOHIT)) okay = TRUE;
 	else if (enchant(obj, num_dam, ENCH_TODAM)) okay = TRUE;
 	if (enchant(obj, num_ac, ENCH_TOAC)) okay = TRUE;
@@ -1912,11 +1908,8 @@
 	bool used = context->aware ? FALSE : TRUE;
 	context->ident = TRUE;
 
-<<<<<<< HEAD
-	if (context->p1 & ENCH_TOBOTH) {
-=======
+
 	if ((context->p1 & ENCH_TOBOTH) == ENCH_TOBOTH) {
->>>>>>> ac26dbd1
 		if (enchant_spell(value, value, 0))
 			used = TRUE;
 	}
