--- conflicted
+++ resolved
@@ -2433,11 +2433,7 @@
 	graf_height = 0;
 	alphablend = 0;
     }
-<<<<<<< HEAD
  
-=======
-
->>>>>>> 090e552c
     CGContextRef ctx = [angbandContext lockFocus];
 
     if (angbandContext->changes->has_text ||
