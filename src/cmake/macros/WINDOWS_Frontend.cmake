<<<<<<< HEAD
function(_deduce_dll_path lib_path dll_out)
    # This function tries to deduce a DLL name from an import library (.dll.a or .lib)
    # Works reliably for MSYS2/MinGW, also falls back to naive heuristic for others

    if(NOT EXISTS "${lib_path}")
        set(${dll_out} "" PARENT_SCOPE)
        return()
    endif()

    get_filename_component(_lib_dir "${lib_path}" DIRECTORY)
    get_filename_component(_lib_name "${lib_path}" NAME_WE)

    message(STATUS "---- DLL deduction start ----")
    message(STATUS "Import lib path input: '${lib_path}'")
    message(STATUS " Directory: ${_lib_dir}")
    message(STATUS " Base name: ${_lib_name}")

    set(_dll_candidate "")

    # --- Detect MSYS2/MinGW automatically ---
    if(EXISTS "${_lib_dir}/../bin")  # heuristic: MSYS2 places DLLs in /mingw32/bin
        set(_bin_dir "${_lib_dir}/../bin")
        message(STATUS "[MSYS2] Searching in: ${_bin_dir}")
        file(GLOB _dlls "${_bin_dir}/*${_lib_name}*.dll")
        if(_dlls)
            list(GET _dlls 0 _dll_candidate)
            message(STATUS "[MSYS2] Chosen DLL: ${_dll_candidate}")
        endif()
    endif()

    # --- fallback: naive heuristics ---
    if(NOT _dll_candidate)
        set(_candidates
            "${_lib_dir}/${_lib_name}.dll"
            "${_lib_dir}/../bin/${_lib_name}.dll"
            "${_lib_dir}/../lib/${_lib_name}.dll"
            "${_lib_dir}/../lib/${_lib_name}1.dll"
            "${_lib_dir}/../bin/${_lib_name}1.dll"
        )
        foreach(_cand IN LISTS _candidates)
            if(EXISTS "${_cand}")
                set(_dll_candidate "${_cand}")
                break()
            endif()
        endforeach()
=======
MACRO(CONFIGURE_WINDOWS_FRONTEND _NAME_TARGET _ONLY_DEFINES)
    if(NOT TARGET OurWindowsZLib)
        ADD_LIBRARY(OurWindowsZLib SHARED IMPORTED)
        SET_TARGET_PROPERTIES(OurWindowsZLib PROPERTIES
            IMPORTED_IMPLIB "${CMAKE_CURRENT_SOURCE_DIR}/src/win/lib/zlib.lib")
        TARGET_INCLUDE_DIRECTORIES(OurWindowsZLib INTERFACE
            "${CMAKE_CURRENT_SOURCE_DIR}/src/win/include")
>>>>>>> 5259ad69
    endif()

    if(_dll_candidate)
        message(STATUS "DLL deduced: ${_dll_candidate}")
        set(${dll_out} "${_dll_candidate}" PARENT_SCOPE)
    else()
        message(WARNING "No DLL was found for '${lib_path}'")
        set(${dll_out} "" PARENT_SCOPE)
    endif()
    message(STATUS "---- DLL deduction end ----")
endfunction()

MACRO(CONFIGURE_WINDOWS_FRONTEND _NAME_TARGET _ONLY_DEFINES)
    # --- PNG detection ---
    find_package(PNG QUIET)
    if(PNG_FOUND)
        if (NOT TARGET SystemPNG)
            message(STATUS "Using system PNG:")
            message(STATUS "  Version:      ${PNG_VERSION_STRING}")
            message(STATUS "  Include dirs: ${PNG_INCLUDE_DIRS}")
            message(STATUS "  Libraries:    ${PNG_LIBRARIES}")

            # Try to extract the first library path for PNG
            list(GET PNG_LIBRARIES 0 PNG_IMPLIB_PATH)
            message(STATUS "  Implib:       ${PNG_IMPLIB_PATH}")

            _deduce_dll_path("${PNG_IMPLIB_PATH}" PNG_DLL_PATH)
            message(STATUS "  DLL:          ${PNG_DLL_PATH}")

            # Create imported targets
            add_library(SystemPNG SHARED IMPORTED)
            set_target_properties(SystemPNG PROPERTIES
                IMPORTED_IMPLIB "${PNG_IMPLIB_PATH}"
                IMPORTED_LOCATION "${PNG_DLL_PATH}"
                INTERFACE_INCLUDE_DIRECTORIES "${PNG_INCLUDE_DIRS}"
            )

            # Detect ZLIB if present
            if(ZLIB_FOUND)
                message(STATUS "Using system ZLIB: ${ZLIB_LIBRARY}")
                message(STATUS "  Version:      ${ZLIB_VERSION_STRING}")
                message(STATUS "  Include dirs: ${ZLIB_INCLUDE_DIRS}")
                message(STATUS "  Libraries:    ${ZLIB_LIBRARIES}")
                list(GET ZLIB_LIBRARIES 0 ZLIB_IMPLIB_PATH)
                message(STATUS "  Implib:       ${ZLIB_IMPLIB_PATH}")
                _deduce_dll_path("${ZLIB_IMPLIB_PATH}" ZLIB_DLL_PATH)
                message(STATUS "  DLL:          ${ZLIB_DLL_PATH}")

                add_library(SystemZLib SHARED IMPORTED)
                set_target_properties(SystemZLib PROPERTIES
                    IMPORTED_IMPLIB "${ZLIB_IMPLIB_PATH}"
                    IMPORTED_LOCATION "${ZLIB_DLL_PATH}"
                    INTERFACE_INCLUDE_DIRECTORIES "${ZLIB_INCLUDE_DIRS}"
                )
                set_target_properties(SystemPNG PROPERTIES INTERFACE_LINK_LIBRARIES SystemZLib)

                set(ZLIB_TO_LINK SystemZLib)
            endif()

            set(PNG_TO_LINK SystemPNG)
        endif()

    else()
        # --- Bundled PNG + ZLIB ---
        if(NOT TARGET OurWindowsPNGLib)
            message(STATUS "Using bundled PNG + ZLIB")

            add_library(OurWindowsPNGLib SHARED IMPORTED)
            set_target_properties(OurWindowsPNGLib PROPERTIES
                IMPORTED_LOCATION "${CMAKE_CURRENT_SOURCE_DIR}/src/win/dll/libpng12.dll"
                IMPORTED_IMPLIB "${CMAKE_CURRENT_SOURCE_DIR}/src/win/lib/libpng.lib"
                INTERFACE_INCLUDE_DIRECTORIES "${CMAKE_CURRENT_SOURCE_DIR}/src/win/include"
                INTERFACE_LINK_LIBRARIES OurWindowsZLib
            )

            add_library(OurWindowsZLib SHARED IMPORTED)
            set_target_properties(OurWindowsZLib PROPERTIES
                IMPORTED_LOCATION "${CMAKE_CURRENT_SOURCE_DIR}/src/win/dll/zlib1.dll"
                IMPORTED_IMPLIB "${CMAKE_CURRENT_SOURCE_DIR}/src/win/lib/zlib.lib"
                INTERFACE_INCLUDE_DIRECTORIES "${CMAKE_CURRENT_SOURCE_DIR}/src/win/include"
            )

            set(PNG_TO_LINK OurWindowsPNGLib)
            set(ZLIB_TO_LINK OurWindowsZLib)
        endif()
    endif()

<<<<<<< HEAD
    # --- Link libraries if not only defines ---
=======
>>>>>>> 5259ad69
    if(NOT _ONLY_DEFINES)
        target_link_libraries(${_NAME_TARGET}
            PRIVATE ${PNG_TO_LINK} ${ZLIB_TO_LINK} msimg32 winmm
        )
        set_target_properties(${_NAME_TARGET} PROPERTIES WIN32_EXECUTABLE ON)
    endif()

    # --- Compile definitions ---
    target_compile_definitions(${_NAME_TARGET}
        PRIVATE 
            USE_WIN
            USE_PRIVATE_PATHS
            SOUND
            WINDOWS
            _CRT_SECURE_NO_WARNINGS
    )

    IF(NOT CONFIGURE_WINDOWS_FRONTEND_INVOKED_PREVIOUSLY)
        MESSAGE(STATUS "Support for Windows front end - Ready")
        SET(CONFIGURE_WINDOWS_FRONTEND_INVOKED_PREVIOUSLY YES CACHE
            INTERNAL "Mark if CONFIGURE_WINDOWS_FRONTEND called successfully" FORCE)
    ENDIF()
ENDMACRO()<|MERGE_RESOLUTION|>--- conflicted
+++ resolved
@@ -1,4 +1,3 @@
-<<<<<<< HEAD
 function(_deduce_dll_path lib_path dll_out)
     # This function tries to deduce a DLL name from an import library (.dll.a or .lib)
     # Works reliably for MSYS2/MinGW, also falls back to naive heuristic for others
@@ -44,15 +43,6 @@
                 break()
             endif()
         endforeach()
-=======
-MACRO(CONFIGURE_WINDOWS_FRONTEND _NAME_TARGET _ONLY_DEFINES)
-    if(NOT TARGET OurWindowsZLib)
-        ADD_LIBRARY(OurWindowsZLib SHARED IMPORTED)
-        SET_TARGET_PROPERTIES(OurWindowsZLib PROPERTIES
-            IMPORTED_IMPLIB "${CMAKE_CURRENT_SOURCE_DIR}/src/win/lib/zlib.lib")
-        TARGET_INCLUDE_DIRECTORIES(OurWindowsZLib INTERFACE
-            "${CMAKE_CURRENT_SOURCE_DIR}/src/win/include")
->>>>>>> 5259ad69
     endif()
 
     if(_dll_candidate)
@@ -140,10 +130,7 @@
         endif()
     endif()
 
-<<<<<<< HEAD
     # --- Link libraries if not only defines ---
-=======
->>>>>>> 5259ad69
     if(NOT _ONLY_DEFINES)
         target_link_libraries(${_NAME_TARGET}
             PRIVATE ${PNG_TO_LINK} ${ZLIB_TO_LINK} msimg32 winmm
