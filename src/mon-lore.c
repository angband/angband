/**
 * \file mon-lore.c
 * \brief Monster memory code.
 *
 * Copyright (c) 1997-2007 Ben Harrison, James E. Wilson, Robert A. Koeneke
 *
 * This work is free software; you can redistribute it and/or modify it
 * under the terms of either:
 *
 * a) the GNU General Public License as published by the Free Software
 *    Foundation, version 2, or
 *
 * b) the "Angband licence":
 *    This software may be copied and distributed for educational, research,
 *    and not for profit purposes provided that this copyright and statement
 *    are included in all such copies.  Other copyrights may also apply.
 */

#include "angband.h"
#include "effects.h"
#include "game-world.h"
#include "init.h"
#include "mon-blows.h"
#include "mon-init.h"
#include "mon-lore.h"
#include "mon-make.h"
#include "mon-predicate.h"
#include "mon-spell.h"
#include "mon-util.h"
#include "obj-gear.h"
#include "obj-tval.h"
#include "obj-util.h"
#include "player-attack.h"
#include "player-calcs.h"
#include "player-timed.h"
#include "project.h"
#include "z-textblock.h"

/**
 * Monster genders
 */
enum monster_sex {
	MON_SEX_NEUTER = 0,
	MON_SEX_MALE,
	MON_SEX_FEMALE,
	MON_SEX_MAX,
};

typedef enum monster_sex monster_sex_t;

/**
 * Determine the color to code a monster spell
 *
 * This function assigns a color to each monster spell, depending on how
 * dangerous the attack is to the player given current state. Spells may be
 * colored green (least dangerous), yellow, orange, or red (most dangerous).
 */
static int spell_color(struct player *p, const struct monster_race *race,
					   int spell_index)
{
	const struct monster_spell *spell = monster_spell_by_index(spell_index);
	struct monster_spell_level *level = spell->level;
	struct effect *eff = spell ? spell->effect : NULL;

	/* No spell */
	if (!spell) return COLOUR_DARK;

	/* Get the right level */
	while (level->next && race->spell_power >= level->next->power) {
		level = level->next;
	}

	/* Unresistable spells just use the default color */
	if (!level->lore_attr_resist && !level->lore_attr_immune) {
		return level->lore_attr;
	}

	/* Spells with a save */
	if (level->save_message) {
		/* Mixed results if the save may fail, perfect result if it can't */
		if (p->known_state.skills[SKILL_SAVE] < 100) {
			if (eff->index == EF_TELEPORT_LEVEL) {
				/* Special case - teleport level */
				if (p->known_state.el_info[ELEM_NEXUS].res_level > 0) {
					return level->lore_attr_resist;
				} else {
					return level->lore_attr;
				}
			} else if (eff->index == EF_TIMED_INC) {
				/* Simple timed effects */
				if (player_inc_check(p, eff->subtype, true)) {
					return level->lore_attr;
				} else {
					return level->lore_attr_resist;
				}
			} else if (level->lore_attr_immune) {
				/* Multiple timed effects plus damage */
				for (; eff; eff = eff->next) {
					if (eff->index != EF_TIMED_INC) continue;
					if (player_inc_check(p, eff->subtype, true)) {
						return level->lore_attr;
					}
				}
				return level->lore_attr_resist;
			} else {
				/* Straight damage */
				return level->lore_attr;
			}
		} else if (level->lore_attr_immune) {
			return level->lore_attr_immune;
		} else {
			return level->lore_attr_resist;
		}
	}

	/* Bolts, balls and breaths */
	if ((eff->index == EF_BOLT) || (eff->index == EF_BALL) ||
		(eff->index == EF_BREATH)) {
		/* Treat by element */
		switch (eff->subtype) {
			/* Special case - sound */
			case ELEM_SOUND:
				if (p->known_state.el_info[ELEM_SOUND].res_level > 0) {
					return level->lore_attr_immune;
				} else if (of_has(p->known_state.flags, OF_PROT_STUN)) {
					return level->lore_attr_resist;
				} else {
					return level->lore_attr;
				}
				break;
			/* Special case - nexus */
			case ELEM_NEXUS:
				if (p->known_state.el_info[ELEM_NEXUS].res_level > 0) {
					return level->lore_attr_immune;
				} else if (p->known_state.skills[SKILL_SAVE] >= 100) {
					return level->lore_attr_resist;
				} else {
					return level->lore_attr;
				}
				break;
			/* Elements that stun or confuse */
			case ELEM_FORCE:
			case ELEM_ICE:
			case ELEM_PLASMA:
			case ELEM_WATER:
				if (!of_has(p->known_state.flags, OF_PROT_STUN)) {
					return level->lore_attr;
				} else if (!of_has(p->known_state.flags, OF_PROT_CONF) &&
						   (eff->subtype == ELEM_WATER)){
					return level->lore_attr;
				} else {
					return level->lore_attr_resist;
				}
				break;
			/* All other elements */
			default:
				if (p->known_state.el_info[eff->subtype].res_level == 3) {
					return level->lore_attr_immune;
				} else if (p->known_state.el_info[eff->subtype].res_level > 0) {
					return level->lore_attr_resist;
				} else {
					return level->lore_attr;
				}
		}
	}

	return level->lore_attr;
}

/**
 * Determine the color to code a monster melee blow effect
 *
 * This function assigns a color to each monster blow effect, depending on how
 * dangerous the attack is to the player given current state. Blows may be
 * colored green (least dangerous), yellow, orange, or red (most dangerous).
 */
int blow_color(struct player *p, int blow_idx)
{
	const struct blow_effect *blow = &blow_effects[blow_idx];

	/* Some blows just use the default color */
	if (!blow->lore_attr_resist && !blow->lore_attr_immune) {
		return blow->lore_attr;
	}

	/* Effects with immunities are straightforward */
	if (blow->lore_attr_immune) {
		int i;

		for (i = ELEM_ACID; i < ELEM_POIS; i++) {
			if (proj_name_to_idx(blow->name) == i) {
				break;
			}
		}

		if (p->known_state.el_info[i].res_level == 3) {
			return blow->lore_attr_immune;
		} else if (p->known_state.el_info[i].res_level > 0) {
			return blow->lore_attr_resist;
		} else {
			return blow->lore_attr;
		}
	}

	/* Now look at what player attributes can protect from the effects */
	if (streq(blow->effect_type, "theft")) {
		if (p->lev + adj_dex_safe[p->known_state.stat_ind[STAT_DEX]] >= 100) {
			return blow->lore_attr_resist;
		} else {
			return blow->lore_attr;
		}
	} else if (streq(blow->effect_type, "drain")) {
		int i;
		bool found = false;
		for (i = 0; i < z_info->pack_size; i++) {
			struct object *obj = player->upkeep->inven[i];
			if (obj && tval_can_have_charges(obj) && obj->pval) {
				found = true;
				break;
			}
		}
		if (found) {
			return blow->lore_attr;
		} else {
			return blow->lore_attr_resist;
		}
	} else if (streq(blow->effect_type, "eat-food")) {
		int i;
		bool found = false;
		for (i = 0; i < z_info->pack_size; i++) {
			struct object *obj = player->upkeep->inven[i];
			if (obj && tval_is_edible(obj)) {
				found = true;
				break;
			}
		}
		if (found) {
			return blow->lore_attr;
		} else {
			return blow->lore_attr_resist;
		}
	} else if (streq(blow->effect_type, "eat-light")) {
		int light_slot = slot_by_name(player, "light");
		struct object *obj = slot_object(player, light_slot);
		if (obj && obj->timeout && !of_has(obj->flags, OF_NO_FUEL)) {
			return blow->lore_attr;
		} else {
			return blow->lore_attr_resist;
		}
	} else if (streq(blow->effect_type, "element")) {
		if (p->known_state.el_info[blow->resist].res_level > 0) {
			return blow->lore_attr_resist;
		} else {
			return blow->lore_attr;
		}
	} else if (streq(blow->effect_type, "flag")) {
		if (of_has(p->known_state.flags, blow->resist)) {
			return blow->lore_attr_resist;
		} else {
			return blow->lore_attr;
		}
	} else if (streq(blow->effect_type, "all_sustains")) {
		if (of_has(p->known_state.flags, OF_SUST_STR) &&
			of_has(p->known_state.flags, OF_SUST_INT) &&
			of_has(p->known_state.flags, OF_SUST_WIS) &&
			of_has(p->known_state.flags, OF_SUST_DEX) &&
			of_has(p->known_state.flags, OF_SUST_CON)) {
			return blow->lore_attr_resist;
		} else {
			return blow->lore_attr;
		}
	}

	return blow->lore_attr;
}

void lore_learn_spell_if_has(struct monster_lore *lore, const struct monster_race *race, int flag)
{
	if (rsf_has(race->spell_flags, flag)) {
		rsf_on(lore->spell_flags, flag);
	}
}

void lore_learn_spell_if_visible(struct monster_lore *lore, const struct monster *mon, int flag)
{
	if (monster_is_visible(mon)) {
		rsf_on(lore->spell_flags, flag);
	}
}

void lore_learn_flag_if_visible(struct monster_lore *lore, const struct monster *mon, int flag)
{
	if (monster_is_visible(mon)) {
		rf_on(lore->flags, flag);
	}
}


/**
 * Update which bits of lore are known
 */
void lore_update(const struct monster_race *race, struct monster_lore *lore)
{
	int i;
	bitflag mask[RF_SIZE];

	if (!race || !lore) return;

	/* Assume some "obvious" flags */
	create_mon_flag_mask(mask, RFT_OBV, RFT_MAX);
	mflag_union(lore->flags, mask);

	/* Blows */
	for (i = 0; i < z_info->mon_blows_max; i++) {
		if (!race->blow) break;
		if (lore->blow_known[i] || lore->blows[i].times_seen ||
			lore->all_known) {
			lore->blow_known[i] = true;
			lore->blows[i].method = race->blow[i].method;
			lore->blows[i].effect = race->blow[i].effect;
			lore->blows[i].dice = race->blow[i].dice;
		}
	}

	/* Killing a monster reveals some properties */
	if ((lore->tkills > 0) || lore->all_known) {
		lore->armour_known = true;
		lore->drop_known = true;
		create_mon_flag_mask(mask, RFT_RACE_A, RFT_RACE_N, RFT_DROP, RFT_MAX);
		mflag_union(lore->flags, mask);
		rf_on(lore->flags, RF_FORCE_DEPTH);
	}

	/* Awareness */
	if ((((int)lore->wake * (int)lore->wake) > race->sleep) ||
	    (lore->ignore == UCHAR_MAX) || lore->all_known ||
	    ((race->sleep == 0) && (lore->tkills >= 10)))
		lore->sleep_known = true;

	/* Spellcasting frequency */
	if (lore->cast_innate > 50 || lore->all_known) {
		lore->innate_freq_known = true;
	}
	if (lore->cast_spell > 50 || lore->all_known) {
		lore->spell_freq_known = true;
	}

	/* Flags for probing and cheating */
	if (lore->all_known) {
		rf_setall(lore->flags);
		rsf_copy(lore->spell_flags, race->spell_flags);
	}
}

/**
 * Learn everything about a monster.
 *
 * Sets the all_known variable, all flags and all relevant spell flags.
 */
void cheat_monster_lore(const struct monster_race *race, struct monster_lore *lore)
{
	assert(race);
	assert(lore);

	/* Full knowledge */
	lore->all_known = true;
	lore_update(race, lore);
}

/**
 * Forget everything about a monster.
 */
void wipe_monster_lore(const struct monster_race *race, struct monster_lore *lore)
{
	struct monster_blow *blows;
	bool *blow_known;
	struct monster_drop *d;
	struct monster_friends *f;
	struct monster_friends_base *fb;
	struct monster_mimic *mk;

	assert(race);
	assert(lore);

	d = lore->drops;
	while (d) {
		struct monster_drop *dn = d->next;
		mem_free(d);
		d = dn;
	}
	f = lore->friends;
	while (f) {
		struct monster_friends *fn = f->next;
		mem_free(f);
		f = fn;
	}
	fb = lore->friends_base;
	while (fb) {
		struct monster_friends_base *fbn = fb->next;
		mem_free(fb);
		fb = fbn;
	}
	mk = lore->mimic_kinds;
	while (mk) {
		struct monster_mimic *mkn = mk->next;
		mem_free(mk);
		mk = mkn;
	}
	/*
	 * Keep the blows and blow_known pointers - other code assumes they
	 * are not NULL.  Wipe the pointed to memory.
	 */
	blows = lore->blows;
	memset(blows, 0, z_info->mon_blows_max * sizeof(*blows));
	blow_known = lore->blow_known;
	memset(blow_known, 0, z_info->mon_blows_max * sizeof(*blow_known));
	memset(lore, 0, sizeof(*lore));
	lore->blows = blows;
	lore->blow_known = blow_known;
}

/**
 * Learn about a monster (by "probing" it)
 */
void lore_do_probe(struct monster *mon)
{
	struct monster_lore *lore = get_lore(mon->race);
	
	lore->all_known = true;
	lore_update(mon->race, lore);

	/* Update monster recall window */
	if (player->upkeep->monster_race == mon->race)
		player->upkeep->redraw |= (PR_MONSTER);
}

/**
 * Determine whether the monster is fully known
 */
bool lore_is_fully_known(const struct monster_race *race)
{
	unsigned i;
	struct monster_lore *lore = get_lore(race);

	/* Check if already known */
	if (lore->all_known)
		return true;
		
	if (!lore->armour_known)
		return false;
	/* Only check spells if the monster can cast them */
	if (!lore->spell_freq_known && race->freq_innate + race->freq_spell)
		return false;
	if (!lore->drop_known)
		return false;
	if (!lore->sleep_known)
		return false;
		
	/* Check if blows are known */
	for (i = 0; i < z_info->mon_blows_max; i++){
		/* Only check if the blow exists */
		if (!race->blow[i].method)
			break;
		if (!lore->blow_known[i])
			return false;
		
	}
		
	/* Check all the flags */
	for (i = 0; i < RF_SIZE; i++)
		if (!lore->flags[i])
			return false;
		
		
	/* Check spell flags */
	for (i = 0; i < RSF_SIZE; i++)
		if (lore->spell_flags[i] != race->spell_flags[i])			
			return false;
	
	/* The player knows everything */
	lore->all_known = true;
	lore_update(race, lore);
	return true;
}
	
	
/**
 * Take note that the given monster just dropped some treasure
 *
 * Note that learning the "GOOD"/"GREAT" flags gives information
 * about the treasure (even when the monster is killed for the first
 * time, such as uniques, and the treasure has not been examined yet).
 *
 * This "indirect" method is used to prevent the player from learning
 * exactly how much treasure a monster can drop from observing only
 * a single example of a drop.  This method actually observes how much
 * gold and items are dropped, and remembers that information to be
 * described later by the monster recall code.
 */
void lore_treasure(struct monster *mon, int num_item, int num_gold)
{
	struct monster_lore *lore = get_lore(mon->race);

	assert(num_item >= 0);
	assert(num_gold >= 0);

	/* Note the number of things dropped */
	if (num_item > lore->drop_item)
		lore->drop_item = num_item;
	if (num_gold > lore->drop_gold)
		lore->drop_gold = num_gold;

	/* Learn about drop quality */
	rf_on(lore->flags, RF_DROP_GOOD);
	rf_on(lore->flags, RF_DROP_GREAT);

	/* Update monster recall window */
	if (player->upkeep->monster_race == mon->race)
		player->upkeep->redraw |= (PR_MONSTER);
}

/**
 * Copies into `flags` the flags of the given monster race that are known
 * to the given lore structure (usually the player's knowledge).
 *
 * Known flags will be 1 for present, or 0 for not present. Unknown flags
 * will always be 0.
 */
void monster_flags_known(const struct monster_race *race,
						 const struct monster_lore *lore,
						 bitflag flags[RF_SIZE])
{
	rf_copy(flags, race->flags);
	rf_inter(flags, lore->flags);
}

/**
 * Return a description for the given monster race awareness value.
 *
 * Descriptions are in a table within the function. Returns a sensible string
 * for values not in the table.
 *
 * \param awareness is the inactivity counter of the race (monster_race.sleep).
 */
static const char *lore_describe_awareness(s16b awareness)
{
	/* Value table ordered descending, for priority. Terminator is
	 * {SHRT_MAX, NULL}. */
	static const struct lore_awareness {
		s16b threshold;
		const char *description;
	} lore_awareness_description[] = {
		{200,	"prefers to ignore"},
		{95,	"pays very little attention to"},
		{75,	"pays little attention to"},
		{45,	"tends to overlook"},
		{25,	"takes quite a while to see"},
		{10,	"takes a while to see"},
		{5,		"is fairly observant of"},
		{3,		"is observant of"},
		{1,		"is very observant of"},
		{0,		"is vigilant for"},
		{SHRT_MAX,	NULL},
	};
	const struct lore_awareness *current = lore_awareness_description;

	while (current->threshold != SHRT_MAX && current->description != NULL) {
		if (awareness > current->threshold)
			return current->description;

		current++;
	}

	/* Values zero and less are the most vigilant */
	return "is ever vigilant for";
}

/**
 * Return a description for the given monster race speed value.
 *
 * Descriptions are in a table within the function. Returns a sensible string
 * for values not in the table.
 *
 * \param speed is the speed rating of the race (monster_race.speed).
 */
static const char *lore_describe_speed(byte speed)
{
	/* Value table ordered descending, for priority. Terminator is
	 * {UCHAR_MAX, NULL}. */
	static const struct lore_speed {
		byte threshold;
		const char *description;
	} lore_speed_description[] = {
		{130,	"incredibly quickly"},
		{120,	"very quickly"},
		{115,	"quickly"},
		{110,	"fairly quickly"},
		{109,	"normal speed"}, /* 110 is normal speed */
		{99,	"slowly"},
		{89,	"very slowly"},
		{0,		"incredibly slowly"},
		{UCHAR_MAX,	NULL},
	};
	const struct lore_speed *current = lore_speed_description;

	while (current->threshold != UCHAR_MAX && current->description != NULL) {
		if (speed > current->threshold)
			return current->description;

		current++;
	}

	/* Return a weird description, since the value wasn't found in the table */
	return "erroneously";
}

/**
 * Append the monster speed, in words, to a textblock.
 *
 * \param tb is the textblock we are adding to.
 * \param race is the monster race we are describing.
 */
void lore_adjective_speed(textblock *tb, const struct monster_race *race)
{
	/* "at" is separate from the normal speed description in order to use the
	 * normal text colour */
	if (race->speed == 110)
		textblock_append(tb, "at ");

	textblock_append_c(tb, COLOUR_GREEN, "%s", lore_describe_speed(race->speed));
}

/**
 * Append the monster speed, in multipliers, to a textblock.
 *
 * \param tb is the textblock we are adding to.
 * \param race is the monster race we are describing.
 */
void lore_multiplier_speed(textblock *tb, const struct monster_race *race)
{
	// moves at 2.3x normal speed (0.9x your current speed)
	textblock_append(tb, "at ");

	char buf[8] = "";
	int multiplier = 10 * extract_energy[race->speed] / extract_energy[110];
	byte int_mul = multiplier / 10;
	byte dec_mul = multiplier % 10;
	byte attr = COLOUR_ORANGE;

	strnfmt(buf, sizeof(buf), "%d.%dx", int_mul, dec_mul);
	textblock_append_c(tb, COLOUR_L_BLUE, "%s", buf);

	textblock_append(tb, " normal speed, which is ");
	multiplier = 100 * extract_energy[race->speed]
		/ extract_energy[player->state.speed];
	int_mul = multiplier / 100;
	dec_mul = multiplier % 100;
	if (!dec_mul) {
		strnfmt(buf, sizeof(buf), "%dx", int_mul);
	} else if (!(dec_mul % 10)) {
		strnfmt(buf, sizeof(buf), "%d.%dx", int_mul, dec_mul / 10);
	} else {
		strnfmt(buf, sizeof(buf), "%d.%02dx", int_mul, dec_mul);
	}

	if (player->state.speed > race->speed) {
		attr = COLOUR_L_GREEN;
	} else if (player->state.speed < race->speed) {
		attr = COLOUR_RED;
	}
	if (player->state.speed == race->speed) {
		textblock_append(tb, "the same as you");
	} else {
		textblock_append_c(tb, attr, "%s", buf);
		textblock_append(tb, " your speed");
	}
}

/**
 * Return a value describing the sex of the provided monster race.
 */
static monster_sex_t lore_monster_sex(const struct monster_race *race)
{
	if (rf_has(race->flags, RF_FEMALE))
		return MON_SEX_FEMALE;
	else if (rf_has(race->flags, RF_MALE))
		return MON_SEX_MALE;

	return MON_SEX_NEUTER;
}

/**
 * Return a pronoun for a monster; used as the subject of a sentence.
 *
 * Descriptions are in a table within the function. Table must match
 * monster_sex_t values.
 *
 * \param sex is the gender value (as provided by `lore_monster_sex()`.
 * \param title_case indicates whether the initial letter should be
 * capitalized; `true` is capitalized, `false` is not.
 */
static const char *lore_pronoun_nominative(monster_sex_t sex, bool title_case)
{
	static const char *lore_pronouns[MON_SEX_MAX][2] = {
		{"it", "It"},
		{"he", "He"},
		{"she", "She"},
	};

	int pronoun_index = MON_SEX_NEUTER, case_index = 0;

	if (sex < MON_SEX_MAX)
		pronoun_index = sex;

	if (title_case)
		case_index = 1;

	return lore_pronouns[pronoun_index][case_index];
}

/**
 * Return a possessive pronoun for a monster.
 *
 * Descriptions are in a table within the function. Table must match
 * monster_sex_t values.
 *
 * \param sex is the gender value (as provided by `lore_monster_sex()`.
 * \param title_case indicates whether the initial letter should be
 * capitalized; `true` is capitalized, `false` is not.
 */
static const char *lore_pronoun_possessive(monster_sex_t sex, bool title_case)
{
	static const char *lore_pronouns[MON_SEX_MAX][2] = {
		{"its", "Its"},
		{"his", "His"},
		{"her", "Her"},
	};

	int pronoun_index = MON_SEX_NEUTER, case_index = 0;

	if (sex < MON_SEX_MAX)
		pronoun_index = sex;

	if (title_case)
		case_index = 1;

	return lore_pronouns[pronoun_index][case_index];
}

/**
 * Append a clause containing a list of descriptions of monster flags from
 * list-mon-race-flags.h to a textblock.
 *
 * The text that joins the list is drawn using the default attributes. The list
 * uses a serial comma ("a, b, c, and d").
 *
 * \param tb is the textblock we are adding to.
 * \param f is the set of flags to be described.
 * \param attr is the attribute each list item will be drawn with.
 * \param start is a string to start the clause.
 * \param conjunction is a string that is added before the last item.
 * \param end is a string that is added after the last item.
 */
static void lore_append_clause(textblock *tb, bitflag *f, byte attr,
							   const char *start, const char *conjunction,
							   const char *end)
{
	int count = rf_count(f);
	bool comma = count > 2;

	if (count) {
		int flag;
		textblock_append(tb, "%s", start);
		for (flag = rf_next(f, FLAG_START); flag; flag = rf_next(f, flag + 1)) {
			/* First entry starts immediately */
			if (flag != rf_next(f, FLAG_START)) {
				if (comma) {
					textblock_append(tb, ",");
				}
				/* Last entry */
				if (rf_next(f, flag + 1) == FLAG_END) {
					textblock_append(tb, " ");
					textblock_append(tb, "%s", conjunction);
				}
				textblock_append(tb, " ");
			}
			textblock_append_c(tb, attr, "%s", describe_race_flag(flag));
		}
		textblock_append(tb, "%s", end);
	}
}


/**
 * Append a list of spell descriptions.
 *
 * This is a modified version of `lore_append_clause()` to format spells.
 *
 * \param tb is the textblock we are adding to.
 * \param f is the set of flags to be described.
 * \param know_hp is whether the player knows the monster's AC.
 * \param race is the monster race.
 * \param conjunction is a string that is added before the last item.
 * \param end is a string that is added after the last item.
 */
static void lore_append_spell_clause(textblock *tb, bitflag *f, bool know_hp,
									 const struct monster_race *race,
									 const char *conjunction,
									 const char *end)
{
	int count = rsf_count(f);
	bool comma = count > 2;

	if (count) {
		int spell;
		for (spell = rsf_next(f, FLAG_START); spell;
			 spell = rsf_next(f, spell + 1)) {
			int color = spell_color(player, race, spell);
			int damage = mon_spell_lore_damage(spell, race, know_hp);

			/* First entry starts immediately */
			if (spell != rsf_next(f, FLAG_START)) {
				if (comma) {
					textblock_append(tb, ",");
				}
				/* Last entry */
				if (rsf_next(f, spell + 1) == FLAG_END) {
					textblock_append(tb, " ");
					textblock_append(tb, "%s", conjunction);
				}
				textblock_append(tb, " ");
			}
			textblock_append_c(tb, color, "%s",
							   mon_spell_lore_description(spell, race));
			if (damage > 0) {
				textblock_append_c(tb, color, " (%d)", damage);
			}
		}
		textblock_append(tb, "%s", end);
	}
}

/**
 * Append the kill history to a texblock for a given monster race.
 *
 * Known race flags are passed in for simplicity/efficiency.
 *
 * \param tb is the textblock we are adding to.
 * \param race is the monster race we are describing.
 * \param lore is the known information about the monster race.
 * \param known_flags is the preprocessed bitfield of race flags known to the
 *        player.
 */
void lore_append_kills(textblock *tb, const struct monster_race *race,
					   const struct monster_lore *lore,
					   const bitflag known_flags[RF_SIZE])
{
	monster_sex_t msex = MON_SEX_NEUTER;
	bool out = true;

	assert(tb && race && lore);

	/* Extract a gender (if applicable) */
	msex = lore_monster_sex(race);

	/* Treat by whether unique, then by whether they have any player kills */
	if (rf_has(known_flags, RF_UNIQUE)) {
		/* Hack -- Determine if the unique is "dead" */
		bool dead = (race->max_num == 0) ? true : false;

		/* We've been killed... */
		if (lore->deaths) {
			/* Killed ancestors */
			textblock_append(tb, "%s has slain %d of your ancestors",
							 lore_pronoun_nominative(msex, true), lore->deaths);

			/* But we've also killed it */
			if (dead)
				textblock_append(tb, ", but you have taken revenge!  ");

			/* Unavenged (ever) */
			else
				textblock_append(tb, ", who %s unavenged.  ",
								 VERB_AGREEMENT(lore->deaths, "remains",
												"remain"));
		} else if (dead) { /* Dead unique who never hurt us */
			textblock_append(tb, "You have slain this foe.  ");
		} else {
			/* Alive and never killed us */
			out = false;
		}
	} else if (lore->deaths) {
		/* Dead ancestors */
		textblock_append(tb, "%d of your ancestors %s been killed by this creature, ", lore->deaths, VERB_AGREEMENT(lore->deaths, "has", "have"));

		if (lore->pkills) {
			/* Some kills this life */
			textblock_append(tb, "and you have exterminated at least %d of the creatures.  ", lore->pkills);
		} else if (lore->tkills) {
			/* Some kills past lives */
			textblock_append(tb, "and your ancestors have exterminated at least %d of the creatures.  ", lore->tkills);
		} else {
			/* No kills */
			textblock_append_c(tb, COLOUR_RED, "and %s is not ever known to have been defeated.  ", lore_pronoun_nominative(msex, false));
		}
	} else {
		if (lore->pkills) {
			/* Killed some this life */
			textblock_append(tb, "You have killed at least %d of these creatures.  ", lore->pkills);
		} else if (lore->tkills) {
			/* Killed some last life */
			textblock_append(tb, "Your ancestors have killed at least %d of these creatures.  ", lore->tkills);
		} else {
			/* Killed none */
			textblock_append(tb, "No battles to the death are recalled.  ");
		}
	}

	/* Separate */
	if (out)
		textblock_append(tb, "\n");
}

/**
 * Append the monster race description to a textblock.
 *
 * \param tb is the textblock we are adding to.
 * \param race is the monster race we are describing.
 */
void lore_append_flavor(textblock *tb, const struct monster_race *race)
{
	assert(tb && race);

<<<<<<< HEAD
	textblock_append(tb, "%s", race->text);
=======
	if (append_utf8)
		textblock_append_utf8(tb, race->text);
	else
		textblock_append(tb, "%s", race->text);
>>>>>>> 54a7f302

	textblock_append(tb, "\n");
}

/**
 * Append the monster type, location, and movement patterns to a textblock.
 *
 * Known race flags are passed in for simplicity/efficiency.
 *
 * \param tb is the textblock we are adding to.
 * \param race is the monster race we are describing.
 * \param lore is the known information about the monster race.
 * \param known_flags is the preprocessed bitfield of race flags known to the
 *        player.
 */
void lore_append_movement(textblock *tb, const struct monster_race *race,
						  const struct monster_lore *lore,
						  bitflag known_flags[RF_SIZE])
{
	int f;
	bitflag flags[RF_SIZE];

	assert(tb && race && lore);

	textblock_append(tb, "This");

	/* Get adjectives */
	create_mon_flag_mask(flags, RFT_RACE_A, RFT_MAX);
	rf_inter(flags, race->flags);
	for (f = rf_next(flags, FLAG_START); f; f = rf_next(flags, f + 1)) {
		textblock_append_c(tb, COLOUR_L_BLUE, " %s", describe_race_flag(f));
	}

	/* Get noun */
	create_mon_flag_mask(flags, RFT_RACE_N, RFT_MAX);
	rf_inter(flags, race->flags);
	f = rf_next(flags, FLAG_START);
	if (f) {
		textblock_append_c(tb, COLOUR_L_BLUE, " %s", describe_race_flag(f));
	} else {
		textblock_append_c(tb, COLOUR_L_BLUE, " creature");
	}

	/* Describe location */
	if (race->level == 0) {
		textblock_append(tb, " lives in the town");
	} else {
		byte colour = (race->level > player->max_depth) ? COLOUR_RED :
			COLOUR_L_BLUE;

		if (rf_has(known_flags, RF_FORCE_DEPTH))
			textblock_append(tb, " is found ");
		else
			textblock_append(tb, " is normally found ");

		textblock_append(tb, "at depths of ");
		textblock_append_c(tb, colour, "%d", race->level * 50);
		textblock_append(tb, " feet (level ");
		textblock_append_c(tb, colour, "%d", race->level);
		textblock_append(tb, ")");
	}

	textblock_append(tb, ", and moves");

	/* Random-ness */
	if (flags_test(known_flags, RF_SIZE, RF_RAND_50, RF_RAND_25, FLAG_END)) {
		/* Adverb */
		if (rf_has(known_flags, RF_RAND_50) && rf_has(known_flags, RF_RAND_25))
			textblock_append(tb, " extremely");
		else if (rf_has(known_flags, RF_RAND_50))
			textblock_append(tb, " somewhat");
		else if (rf_has(known_flags, RF_RAND_25))
			textblock_append(tb, " a bit");

		/* Adjective */
		textblock_append(tb, " erratically");

		/* Hack -- Occasional conjunction */
		if (race->speed != 110) textblock_append(tb, ", and");
	}

	/* Speed */
	textblock_append(tb, " ");

	if (OPT(player, effective_speed))
		lore_multiplier_speed(tb, race);
	else
		lore_adjective_speed(tb, race);

	/* The speed description also describes "attack speed" */
	if (rf_has(known_flags, RF_NEVER_MOVE)) {
		textblock_append(tb, ", but ");
		textblock_append_c(tb, COLOUR_L_GREEN,
						   "does not deign to chase intruders");
	}

	/* End this sentence */
	textblock_append(tb, ".  ");
}

/**
 * Append the monster AC, HP, and hit chance to a textblock.
 *
 * Known race flags are passed in for simplicity/efficiency.
 *
 * \param tb is the textblock we are adding to.
 * \param race is the monster race we are describing.
 * \param lore is the known information about the monster race.
 * \param known_flags is the preprocessed bitfield of race flags known to the
 *        player.
 */
void lore_append_toughness(textblock *tb, const struct monster_race *race,
						   const struct monster_lore *lore,
						   bitflag known_flags[RF_SIZE])
{
	monster_sex_t msex = MON_SEX_NEUTER;
	long chance = 0, chance2 = 0;
	struct object *weapon = equipped_item_by_slot_name(player, "weapon");

	assert(tb && race && lore);

	/* Extract a gender (if applicable) */
	msex = lore_monster_sex(race);

	/* Describe monster "toughness" */
	if (lore->armour_known) {
		/* Armor */
		textblock_append(tb, "%s has an armor rating of ",
						 lore_pronoun_nominative(msex, true));
		textblock_append_c(tb, COLOUR_L_BLUE, "%d", race->ac);

		/* Hitpoints */
		textblock_append(tb, ", and a");

		if (!rf_has(known_flags, RF_UNIQUE))
			textblock_append(tb, "n average");

		textblock_append(tb, " life rating of ");
		textblock_append_c(tb, COLOUR_L_BLUE, "%d", race->avg_hp);
		textblock_append(tb, ".  ");

		/* Player's base chance to hit */
		chance = chance_of_melee_hit(player, weapon);

		/* The following calculations are based on test_hit();
		 * make sure to keep it in sync */
		if (chance < 9) {
			chance = 9;
		}
		chance2 = 12 + (100 - 12 - 5) * (chance - (race->ac * 2 / 3)) / chance;
		if (chance2 < 12) {
			chance2 = 12;
		}

		textblock_append(tb, "You have a");
		if ((chance2 == 8) || ((chance2 / 10) == 8))
			textblock_append(tb, "n");
		textblock_append_c(tb, COLOUR_L_BLUE, " %d", chance2);
		textblock_append(tb, " percent chance to hit such a creature in melee (if you can see it).  ");
	}
}

/**
 * Append the experience value description to a textblock.
 *
 * Known race flags are passed in for simplicity/efficiency.
 *
 * \param tb is the textblock we are adding to.
 * \param race is the monster race we are describing.
 * \param lore is the known information about the monster race.
 * \param known_flags is the preprocessed bitfield of race flags known to the
 *        player.
 */
void lore_append_exp(textblock *tb, const struct monster_race *race,
					 const struct monster_lore *lore,
					 bitflag known_flags[RF_SIZE])
{
	const char *ordinal, *article;
	char buf[20] = "";
	long exp_integer, exp_fraction;
	s16b level;

	/* Check legality and that this is a placeable monster */
	assert(tb && race && lore);
	if (!race->rarity) return;

	/* Introduction */
	if (rf_has(known_flags, RF_UNIQUE))
		textblock_append(tb, "Killing");
	else
		textblock_append(tb, "A kill of");

	textblock_append(tb, " this creature");

	/* calculate the integer exp part */
	exp_integer = (long)race->mexp * race->level / player->lev;

	/* calculate the fractional exp part scaled by 100, must use long
	 * arithmetic to avoid overflow */
	exp_fraction = ((((long)race->mexp * race->level % player->lev) *
					 (long)1000 / player->lev + 5) / 10);

	/* Calculate textual representation */
	strnfmt(buf, sizeof(buf), "%d", exp_integer);
	if (exp_fraction)
		my_strcat(buf, format(".%02d", exp_fraction), sizeof(buf));

	/* Mention the experience */
	textblock_append(tb, " is worth ");
	textblock_append_c(tb, COLOUR_BLUE, format("%s point%s", buf, PLURAL((exp_integer == 1) && (exp_fraction == 0))));

	/* Take account of annoying English */
	ordinal = "th";
	level = player->lev % 10;
	if ((player->lev / 10) == 1) /* nothing */;
	else if (level == 1) ordinal = "st";
	else if (level == 2) ordinal = "nd";
	else if (level == 3) ordinal = "rd";

	/* Take account of "leading vowels" in numbers */
	article = "a";
	level = player->lev;
	if ((level == 8) || (level == 11) || (level == 18)) article = "an";

	/* Mention the dependance on the player's level */
	textblock_append(tb, " for %s %u%s level character.  ", article,
					 level, ordinal);
}

/**
 * Append the monster drop description to a textblock.
 *
 * Known race flags are passed in for simplicity/efficiency.
 *
 * \param tb is the textblock we are adding to.
 * \param race is the monster race we are describing.
 * \param lore is the known information about the monster race.
 * \param known_flags is the preprocessed bitfield of race flags known to the
 *        player.
 */
void lore_append_drop(textblock *tb, const struct monster_race *race,
					  const struct monster_lore *lore,
					  bitflag known_flags[RF_SIZE])
{
	int n = 0;
	monster_sex_t msex = MON_SEX_NEUTER;

	assert(tb && race && lore);
	if (!lore->drop_known) return;

	/* Extract a gender (if applicable) */
	msex = lore_monster_sex(race);

	/* Count maximum drop */
	n = mon_create_drop_count(race, true);

	/* Drops gold and/or items */
	if (n > 0) {
		bool only_item = rf_has(known_flags, RF_ONLY_ITEM);
		bool only_gold = rf_has(known_flags, RF_ONLY_GOLD);

		textblock_append(tb, "%s may carry",
						 lore_pronoun_nominative(msex, true));

		/* Count drops */
		if (n == 1)
			textblock_append_c(tb, COLOUR_BLUE, " a single ");
		else if (n == 2)
			textblock_append_c(tb, COLOUR_BLUE, " one or two ");
		else {
			textblock_append(tb, " up to ");
			textblock_append_c(tb, COLOUR_BLUE, format("%d ", n));
		}

		/* Quality */
		if (rf_has(known_flags, RF_DROP_GREAT))
			textblock_append_c(tb, COLOUR_BLUE, "exceptional ");
		else if (rf_has(known_flags, RF_DROP_GOOD))
			textblock_append_c(tb, COLOUR_BLUE, "good ");

		/* Objects or treasures */
		if (only_item && only_gold)
			textblock_append_c(tb, COLOUR_BLUE, "error%s", PLURAL(n));
		else if (only_item && !only_gold)
			textblock_append_c(tb, COLOUR_BLUE, "object%s", PLURAL(n));
		else if (!only_item && only_gold)
			textblock_append_c(tb, COLOUR_BLUE, "treasure%s", PLURAL(n));
		else if (!only_item && !only_gold)
			textblock_append_c(tb, COLOUR_BLUE, "object%s or treasure%s",
							   PLURAL(n), PLURAL(n));

		textblock_append(tb, ".  ");
	}
}

/**
 * Append the monster abilities (resists, weaknesses, other traits) to a
 * textblock.
 *
 * Known race flags are passed in for simplicity/efficiency. Note the macros
 * that are used to simplify the code.
 *
 * \param tb is the textblock we are adding to.
 * \param race is the monster race we are describing.
 * \param lore is the known information about the monster race.
 * \param known_flags is the preprocessed bitfield of race flags known to the
 *        player.
 */
void lore_append_abilities(textblock *tb, const struct monster_race *race,
						   const struct monster_lore *lore,
						   bitflag known_flags[RF_SIZE])
{
	int flag;
	char start[40];
	const char *initial_pronoun;
	bool prev = false;
	bitflag current_flags[RF_SIZE], test_flags[RF_SIZE];
	monster_sex_t msex = MON_SEX_NEUTER;

	assert(tb && race && lore);

	/* Extract a gender (if applicable) and get a pronoun for the start of
	 * sentences */
	msex = lore_monster_sex(race);
	initial_pronoun = lore_pronoun_nominative(msex, true);

	/* Describe environment-shaping abilities. */
	create_mon_flag_mask(current_flags, RFT_ALTER, RFT_MAX);
	rf_inter(current_flags, known_flags);
	my_strcpy(start, format("%s can ", initial_pronoun), sizeof(start));
	lore_append_clause(tb, current_flags, COLOUR_WHITE, start, "and", ".  ");

	/* Describe detection traits */
	create_mon_flag_mask(current_flags, RFT_DET, RFT_MAX);
	rf_inter(current_flags, known_flags);
	my_strcpy(start, format("%s is ", initial_pronoun), sizeof(start));
	lore_append_clause(tb, current_flags, COLOUR_WHITE, start, "and", ".  ");

	/* Describe special things */
	if (rf_has(known_flags, RF_UNAWARE))
		textblock_append(tb, "%s disguises itself as something else.  ",
						 initial_pronoun);
	if (rf_has(known_flags, RF_MULTIPLY))
		textblock_append_c(tb, COLOUR_ORANGE, "%s breeds explosively.  ",
						   initial_pronoun);
	if (rf_has(known_flags, RF_REGENERATE))
		textblock_append(tb, "%s regenerates quickly.  ", initial_pronoun);

	/* Describe light */
	if (race->light > 1) {
		textblock_append(tb, "%s illuminates %s surroundings.  ",
						 initial_pronoun, lore_pronoun_possessive(msex, false));
	} else if (race->light == 1) {
		textblock_append(tb, "%s is illuminated.  ", initial_pronoun);
	} else if (race->light == -1) {
		textblock_append(tb, "%s is darkened.  ", initial_pronoun);
	} else if (race->light < -1) {
		textblock_append(tb, "%s shrouds %s surroundings in darkness.  ",
						 initial_pronoun, lore_pronoun_possessive(msex, false));
	}

	/* Collect susceptibilities */
	create_mon_flag_mask(current_flags, RFT_VULN, RFT_VULN_I, RFT_MAX);
	rf_inter(current_flags, known_flags);
	my_strcpy(start, format("%s is hurt by ", initial_pronoun), sizeof(start));
	lore_append_clause(tb, current_flags, COLOUR_VIOLET, start, "and", "");
	if (!rf_is_empty(current_flags)) {
		prev = true;
	}

	/* Collect immunities and resistances */
	create_mon_flag_mask(current_flags, RFT_RES, RFT_MAX);
	rf_inter(current_flags, known_flags);

	/* Note lack of vulnerability as a resistance */
	create_mon_flag_mask(test_flags, RFT_VULN, RFT_MAX);
	for (flag = rf_next(test_flags, FLAG_START); flag;
		 flag = rf_next(test_flags, flag + 1)) {
		if (rf_has(lore->flags, flag) && !rf_has(known_flags, flag)) {
			rf_on(current_flags, flag);
		}
	}
	if (prev)
		my_strcpy(start, ", but resists ", sizeof(start));
	else
		my_strcpy(start, format("%s resists ", initial_pronoun), sizeof(start));
	lore_append_clause(tb, current_flags, COLOUR_L_UMBER, start, "and", "");
	if (!rf_is_empty(current_flags)) {
		prev = true;
	}

	/* Collect known but average susceptibilities */
	rf_wipe(current_flags);
	create_mon_flag_mask(test_flags, RFT_RES, RFT_MAX);
	for (flag = rf_next(test_flags, FLAG_START); flag;
		 flag = rf_next(test_flags, flag + 1)) {
		if (rf_has(lore->flags, flag) && !rf_has(known_flags, flag)) {
			rf_on(current_flags, flag);
		}
	}

	/* Vulnerabilities need to be specifically removed */
	create_mon_flag_mask(test_flags, RFT_VULN_I, RFT_MAX);
	rf_inter(test_flags, known_flags);
	for (flag = rf_next(test_flags, FLAG_START); flag;
		 flag = rf_next(test_flags, flag + 1)) {
		int susc_flag;
		for (susc_flag = rf_next(current_flags, FLAG_START); susc_flag;
			 susc_flag = rf_next(current_flags, susc_flag + 1)) {
			if (streq(describe_race_flag(flag), describe_race_flag(susc_flag)))
				rf_off(current_flags, susc_flag);
		}
	}
	if (prev)
		my_strcpy(start, ", and does not resist ", sizeof(start));
	else
		my_strcpy(start, format("%s does not resist ", initial_pronoun),
				  sizeof(start));

	/* Special case for undead */
	if (rf_has(known_flags, RF_UNDEAD)) {
		rf_off(current_flags, RF_IM_NETHER);
	}

	lore_append_clause(tb, current_flags, COLOUR_L_UMBER, start, "or", "");
	if (!rf_is_empty(current_flags)) {
		prev = true;
	}

	/* Collect non-effects */
	create_mon_flag_mask(current_flags, RFT_PROT, RFT_MAX);
	rf_inter(current_flags, known_flags);
	if (prev)
		my_strcpy(start, ", and cannot be ", sizeof(start));
	else
		my_strcpy(start, format("%s cannot be ", initial_pronoun),
				  sizeof(start));
	lore_append_clause(tb, current_flags, COLOUR_L_UMBER, start, "or", "");
	if (!rf_is_empty(current_flags)) {
		prev = true;
	}

	if (prev)
		textblock_append(tb, ".  ");
}

/**
 * Append how the monster reacts to intruders and at what distance it does so.
 *
 * \param tb is the textblock we are adding to.
 * \param race is the monster race we are describing.
 * \param lore is the known information about the monster race.
 * \param known_flags is the preprocessed bitfield of race flags known to the
 *        player.
 */
void lore_append_awareness(textblock *tb, const struct monster_race *race,
						   const struct monster_lore *lore,
						   bitflag known_flags[RF_SIZE])
{
	monster_sex_t msex = MON_SEX_NEUTER;

	assert(tb && race && lore);

	/* Extract a gender (if applicable) */
	msex = lore_monster_sex(race);

	/* Do we know how aware it is? */
	if (lore->sleep_known)
	{
		const char *aware = lore_describe_awareness(race->sleep);
		textblock_append(tb, "%s %s intruders, which %s may notice from ",
						 lore_pronoun_nominative(msex, true), aware,
						 lore_pronoun_nominative(msex, false));
		textblock_append_c(tb, COLOUR_L_BLUE, "%d", 10 * race->hearing);
		textblock_append(tb, " feet.  ");
	}
}

/**
 * Append information about what other races the monster appears with and if
 * they work together.
 *
 * \param tb is the textblock we are adding to.
 * \param race is the monster race we are describing.
 * \param lore is the known information about the monster race.
 * \param known_flags is the preprocessed bitfield of race flags known to the
 *        player.
 */
void lore_append_friends(textblock *tb, const struct monster_race *race,
						 const struct monster_lore *lore,
						 bitflag known_flags[RF_SIZE])
{
	monster_sex_t msex = MON_SEX_NEUTER;

	assert(tb && race && lore);

	/* Extract a gender (if applicable) */
	msex = lore_monster_sex(race);

	/* Describe friends */
	if (race->friends || race->friends_base) {
		textblock_append(tb, "%s may appear with other monsters",
						 lore_pronoun_nominative(msex, true));
		if (rf_has(known_flags, RF_GROUP_AI))
			textblock_append(tb, " and hunts in packs");
		textblock_append(tb, ".  ");
	}
}

/**
 * Append the monster's attack spells to a textblock.
 *
 * Known race flags are passed in for simplicity/efficiency. Note the macros
 * that are used to simplify the code.
 *
 * \param tb is the textblock we are adding to.
 * \param race is the monster race we are describing.
 * \param lore is the known information about the monster race.
 * \param known_flags is the preprocessed bitfield of race flags known to the
 *        player.
 */
void lore_append_spells(textblock *tb, const struct monster_race *race,
						const struct monster_lore *lore,
						bitflag known_flags[RF_SIZE])
{
	monster_sex_t msex = MON_SEX_NEUTER;
	bool innate = false;
	bool breath = false;
	const char *initial_pronoun;
	bool know_hp;
	bitflag current_flags[RSF_SIZE], test_flags[RSF_SIZE];

	assert(tb && race && lore);

	know_hp = lore->armour_known;

	/* Extract a gender (if applicable) and get a pronoun for the start of
	 * sentences */
	msex = lore_monster_sex(race);
	initial_pronoun = lore_pronoun_nominative(msex, true);

	/* Collect innate (non-breath) attacks */
	create_mon_spell_mask(current_flags, RST_INNATE, RST_NONE);
	rsf_inter(current_flags, lore->spell_flags);
	create_mon_spell_mask(test_flags, RST_BREATH, RST_NONE);
	rsf_diff(current_flags, test_flags);
	if (!rsf_is_empty(current_flags)) {
		textblock_append(tb, "%s may ", initial_pronoun);
		lore_append_spell_clause(tb, current_flags, know_hp, race, "or", "");
		innate = true;
	}

	/* Collect breaths */
	create_mon_spell_mask(current_flags, RST_BREATH, RST_NONE);
	rsf_inter(current_flags, lore->spell_flags);
	if (!rsf_is_empty(current_flags)) {
		if (innate) {
			textblock_append(tb, ", and may ");
		} else {
			textblock_append(tb, "%s may ", initial_pronoun);
		}
		textblock_append_c(tb, COLOUR_L_RED, "breathe ");
		lore_append_spell_clause(tb, current_flags, know_hp, race, "or", "");
		breath = true;
	}

	/* End the sentence about innate spells and breaths */
	if ((innate || breath) && race->freq_innate) {
		if (lore->innate_freq_known) {
			/* Describe the spell frequency */
			textblock_append(tb, "; ");
			textblock_append_c(tb, COLOUR_L_GREEN, "1");
			textblock_append(tb, " time in ");
			textblock_append_c(tb, COLOUR_L_GREEN, "%d",
							   100 / race->freq_innate);
		} else if (lore->cast_innate) {
			/* Guess at the frequency */
			int approx_frequency = MAX(((race->freq_innate + 9) / 10) * 10, 1);
			textblock_append(tb, "; about ");
			textblock_append_c(tb, COLOUR_L_GREEN, "1");
			textblock_append(tb, " time in ");
			textblock_append_c(tb, COLOUR_L_GREEN, "%d",
							   100 / approx_frequency);
		}

		textblock_append(tb, ".  ");
	}

	/* Collect spell information */
	rsf_copy(current_flags, lore->spell_flags);
	create_mon_spell_mask(test_flags, RST_BREATH, RST_INNATE, RST_NONE);
	rsf_diff(current_flags, test_flags);
	if (!rsf_is_empty(current_flags)) {
		/* Intro */
		textblock_append(tb, "%s may ", initial_pronoun);

		/* Verb Phrase */
		textblock_append_c(tb, COLOUR_L_RED, "cast spells");

		/* Adverb */
		if (rf_has(known_flags, RF_SMART))
			textblock_append(tb, " intelligently");

		/* List */
		textblock_append(tb, " which ");
		lore_append_spell_clause(tb, current_flags, know_hp, race, "or", "");

		/* End the sentence about innate/other spells */
		if (race->freq_spell) {
			if (lore->spell_freq_known) {
				/* Describe the spell frequency */
				textblock_append(tb, "; ");
				textblock_append_c(tb, COLOUR_L_GREEN, "1");
				textblock_append(tb, " time in ");
				textblock_append_c(tb, COLOUR_L_GREEN, "%d",
								   100 / race->freq_spell);
			} else if (lore->cast_spell) {
				/* Guess at the frequency */
				int approx_frequency = MAX(((race->freq_spell + 9) / 10) * 10,
										   1);
				textblock_append(tb, "; about ");
				textblock_append_c(tb, COLOUR_L_GREEN, "1");
				textblock_append(tb, " time in ");
				textblock_append_c(tb, COLOUR_L_GREEN, "%d",
								   100 / approx_frequency);
			}
		}

		textblock_append(tb, ".  ");
	}
}

/**
 * Append the monster's melee attacks to a textblock.
 *
 * Known race flags are passed in for simplicity/efficiency.
 *
 * \param tb is the textblock we are adding to.
 * \param race is the monster race we are describing.
 * \param lore is the known information about the monster race.
 * \param known_flags is the preprocessed bitfield of race flags known to the
 *        player.
 * \param melee_colors is a list of colors that is associated with each
 *        blow effect.
 */
void lore_append_attack(textblock *tb, const struct monster_race *race,
						const struct monster_lore *lore,
						bitflag known_flags[RF_SIZE])
{
	int i, known_attacks, total_attacks, described_count, total_centidamage;
	monster_sex_t msex = MON_SEX_NEUTER;

	assert(tb && race && lore);

	/* Extract a gender (if applicable) */
	msex = lore_monster_sex(race);

	/* Notice lack of attacks */
	if (rf_has(known_flags, RF_NEVER_BLOW)) {
		textblock_append(tb, "%s has no physical attacks.  ",
						 lore_pronoun_nominative(msex, true));
		return;
	}

	total_attacks = 0;
	known_attacks = 0;

	/* Count the number of defined and known attacks */
	for (i = 0; i < z_info->mon_blows_max; i++) {
		/* Skip non-attacks */
		if (!race->blow[i].method) continue;

		total_attacks++;
		if (lore->blow_known[i])
			known_attacks++;
	}

	/* Describe the lack of knowledge */
	if (known_attacks == 0) {
		textblock_append_c(tb, COLOUR_ORANGE, "Nothing is known about %s attack.  ",
						 lore_pronoun_possessive(msex, false));
		return;
	}

	described_count = 0;
	total_centidamage = 99; // round up the final result to the next higher point

	/* Describe each melee attack */
	for (i = 0; i < z_info->mon_blows_max; i++) {
		random_value dice;
		const char *effect_str = NULL;

		/* Skip unknown and undefined attacks */
		if (!race->blow[i].method || !lore->blow_known[i]) continue;

		/* Extract the attack info */
		dice = race->blow[i].dice;
		effect_str = race->blow[i].effect->desc;

		/* Introduce the attack description */
		if (described_count == 0)
			textblock_append(tb, "%s can ",
							 lore_pronoun_nominative(msex, true));
		else if (described_count < known_attacks - 1)
			textblock_append(tb, ", ");
		else
			textblock_append(tb, ", and ");

		/* Describe the method */
		textblock_append(tb, "%s", race->blow[i].method->desc);

		/* Describe the effect (if any) */
		if (effect_str && strlen(effect_str) > 0) {
			int index = blow_index(race->blow[i].effect->name);
			/* Describe the attack type */
			textblock_append(tb, " to ");
			textblock_append_c(tb, blow_color(player, index), "%s", effect_str);

			textblock_append(tb, " (");
			/* Describe damage (if known) */
			if (dice.base || (dice.dice && dice.sides) || dice.m_bonus) {
				if (dice.base)
					textblock_append_c(tb, COLOUR_L_GREEN, "%d", dice.base);

				if (dice.dice && dice.sides)
					textblock_append_c(tb, COLOUR_L_GREEN, "%dd%d", dice.dice, dice.sides);

				if (dice.m_bonus)
					textblock_append_c(tb, COLOUR_L_GREEN, "M%d", dice.m_bonus);

				textblock_append(tb, ", ");
			}

			/* Describe hit chances */
			long chance = 0, chance2 = 0;
			// These calculations are based on check_hit() and test_hit();
			// make sure to keep it in sync
			chance = (race->blow[i].effect->power + (race->level * 3));
			if (chance < 9) {
				chance = 9;
			}
			chance2 = 12 + (100 - 12 - 5) * (chance - ((player->state.ac + player->state.to_a) * 2 / 3)) / chance;
			if (chance2 < 12) {
				chance2 = 12;
			}
			textblock_append_c(tb, COLOUR_L_BLUE, "%d", chance2);
			textblock_append(tb, "%%)");

			total_centidamage += (chance2 * randcalc(dice, 0, AVERAGE));
		}

		described_count++;
	}

	textblock_append(tb, ", averaging");
	if (known_attacks < total_attacks) {
		textblock_append_c(tb, COLOUR_ORANGE, " at least");
	}
	textblock_append_c(tb, COLOUR_L_GREEN, " %d", total_centidamage/100);
	textblock_append(tb, " damage on each of %s turns.  ",
					 lore_pronoun_possessive(msex, false));
}

/**
 * Get the lore record for this monster race.
 */
struct monster_lore *get_lore(const struct monster_race *race)
{
	assert(race);
	return &l_list[race->ridx];
}


/**
 * Write the monster lore
 */
void write_lore_entries(ang_file *fff)
{
	int i, n;

	for (i = 0; i < z_info->r_max; i++) {
		/* Current entry */
		struct monster_race *race = &r_info[i];
		struct monster_lore *lore = &l_list[i];

		/* Ignore non-existent or unseen monsters */
		if (!race->name) continue;
		if (!lore->sights && !lore->all_known) continue;

		/* Output 'name' */
		file_putf(fff, "name:%s\n", race->name);

		/* Output base if we're remembering everything */
		if (lore->all_known)
			file_putf(fff, "base:%s\n", race->base->name);

		/* Output counts */
		file_putf(fff, "counts:%d:%d:%d:%d:%d:%d:%d\n", lore->sights,
				  lore->deaths, lore->tkills, lore->wake, lore->ignore,
				  lore->cast_innate, lore->cast_spell);

		/* Output blow (up to max blows) */
		for (n = 0; n < z_info->mon_blows_max; n++) {
			/* End of blows */
			if (!lore->blow_known[n] && !lore->all_known) continue;
			if (!lore->blows[n].method) continue;

			/* Output blow method */
			file_putf(fff, "blow:%s", lore->blows[n].method->name);

			/* Output blow effect (may be none) */
			file_putf(fff, ":%s", lore->blows[n].effect->name);

			/* Output blow damage (may be 0) */
			file_putf(fff, ":%d+%dd%dM%d", lore->blows[n].dice.base,
					lore->blows[n].dice.dice,
					lore->blows[n].dice.sides,
					lore->blows[n].dice.m_bonus);

			/* Output number of times that blow has been seen */
			file_putf(fff, ":%d", lore->blows[n].times_seen);

			/* Output blow index */
			file_putf(fff, ":%d", n);

			/* End line */
			file_putf(fff, "\n");
		}

		/* Output flags */
		write_flags(fff, "flags:", lore->flags, RF_SIZE, r_info_flags);

		/* Output spell flags (multiple lines) */
		rsf_inter(lore->spell_flags, race->spell_flags);
		write_flags(fff, "spells:", lore->spell_flags, RSF_SIZE,
					r_info_spell_flags);

		/* Output 'drop' */
		if (lore->drops) {
			struct monster_drop *drop = lore->drops;
			struct object_kind *kind = drop->kind;
			char name[120] = "";

			while (drop) {
				if (kind) {
					object_short_name(name, sizeof name, kind->name);
					file_putf(fff, "drop:%s:%s:%d:%d:%d\n",
							  tval_find_name(kind->tval), name,
							  drop->percent_chance, drop->min, drop->max);
					drop = drop->next;
				} else {
					file_putf(fff, "drop-base:%s:%d:%d:%d\n",
							  tval_find_name(drop->tval), drop->percent_chance,
							  drop->min, drop->max);
					drop = drop->next;
				}
			}
		}

		/* Output 'friends' */
		if (lore->friends) {
			struct monster_friends *f = lore->friends;

			while (f) {
				if (f->role == MON_GROUP_MEMBER) {
					file_putf(fff, "friends:%d:%dd%d:%s\n", f->percent_chance,
							  f->number_dice, f->number_side, f->race->name);
				} else {
					char *role_name = NULL;
					if (f->role == MON_GROUP_SERVANT) {
						role_name = string_make("servant");
					} else if (f->role == MON_GROUP_BODYGUARD) {
						role_name = string_make("bodyguard");
					}
					file_putf(fff, "friends:%d:%dd%d:%s:%s\n",
							  f->percent_chance, f->number_dice,
							  f->number_side, f->race->name, role_name);
					string_free(role_name);
				}
				f = f->next;
			}
		}

		/* Output 'friends-base' */
		if (lore->friends_base) {
			struct monster_friends_base *b = lore->friends_base;

			while (b) {
				if (b->role == MON_GROUP_MEMBER) {
					file_putf(fff, "friends-base:%d:%dd%d:%s\n",
							  b->percent_chance, b->number_dice,
							  b->number_side, b->base->name);
				} else {
					char *role_name = NULL;
					if (b->role == MON_GROUP_SERVANT) {
						role_name = string_make("servant");
					} else if (b->role == MON_GROUP_BODYGUARD) {
						role_name = string_make("bodyguard");
					}
					file_putf(fff, "friends-base:%d:%dd%d:%s:%s\n",
							  b->percent_chance, b->number_dice,
							  b->number_side, b->base->name, role_name);
					string_free(role_name);
				}
				b = b->next;
			}
		}

		/* Output 'mimic' */
		if (lore->mimic_kinds) {
			struct monster_mimic *m = lore->mimic_kinds;
			struct object_kind *kind = m->kind;
			char name[120] = "";

			while (m) {
				object_short_name(name, sizeof name, kind->name);
				file_putf(fff, "mimic:%s:%s\n",
						  tval_find_name(kind->tval), name);
				m = m->next;
			}
		}

		file_putf(fff, "\n");
	}
}


/**
 * Save the lore to a file in the user directory.
 *
 * \param name is the filename
 *
 * \returns true on success, false otherwise.
 */
bool lore_save(const char *name)
{
	char path[1024];

	/* Write to the user directory */
	path_build(path, sizeof(path), ANGBAND_DIR_USER, name);

	if (text_lines_to_file(path, write_lore_entries)) {
		msg("Failed to create file %s.new", path);
		return false;
	}

	return true;
}<|MERGE_RESOLUTION|>--- conflicted
+++ resolved
@@ -930,16 +930,7 @@
 void lore_append_flavor(textblock *tb, const struct monster_race *race)
 {
 	assert(tb && race);
-
-<<<<<<< HEAD
 	textblock_append(tb, "%s", race->text);
-=======
-	if (append_utf8)
-		textblock_append_utf8(tb, race->text);
-	else
-		textblock_append(tb, "%s", race->text);
->>>>>>> 54a7f302
-
 	textblock_append(tb, "\n");
 }
 
