--- conflicted
+++ resolved
@@ -137,25 +137,6 @@
     }
 
 	/* Objects */
-<<<<<<< HEAD
-	for (obj = square_object(cave, y, x); obj; obj = obj->next) {
-		if (obj->marked == MARK_AWARE) {
-
-			/* Distinguish between unseen money and objects */
-			if (tval_is_money(obj)) {
-				g->unseen_money = true;
-			} else {
-				g->unseen_object = true;
-			}
-
-		} else if (obj->marked == MARK_SEEN && !ignore_item_ok(obj)) {
-			if (!g->first_kind) {
-				g->first_kind = obj->kind;
-			} else {
-				g->multiple_objects = true;
-				break;
-			}
-=======
 	for (obj = square_object(cave_k, y, x); obj; obj = obj->next) {
 		if (obj->kind == unknown_gold_kind) {
 			g->unseen_money = TRUE;
@@ -168,7 +149,6 @@
 		} else {
 			g->multiple_objects = TRUE;
 			break;
->>>>>>> 993b33a6
 		}
 	}
 
