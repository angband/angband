--- conflicted
+++ resolved
@@ -1352,17 +1352,12 @@
 	int i, x = 0, y = 0, r_idx;
 	int temp=1;
 
-<<<<<<< HEAD
-	/* Look for a location */
-	for (i = 0; i < 20; ++i) {
-=======
 	monster_type *m_ptr;
 	monster_race *r_ptr;
-	
+
 	/* Look for a location, allow up to 4 squares away */
 	for (i = 0; i < 60; ++i)
 	{
->>>>>>> 851c0a72
 		/* Pick a distance */
 		int d = (i / 15) + 1;
 
@@ -1415,11 +1410,10 @@
 	/* Success, return the level of the monster */
 	m_ptr = cave_monster(cave, cave->m_idx[y][x]);
 	r_ptr = &r_info[m_ptr->r_idx];
-	
+
 	/* Monsters that normally come with FRIENDS are weaker */
 	if (rf_has(r_ptr->flags, RF_FRIENDS))
 		temp = 5;
-    
 
 	return (r_ptr->level/temp);
 }
