/**
 * \file ui-knowledge.c
 * \brief Player knowledge functions
 *
 * Copyright (c) 2000-2007 Eytan Zweig, Andrew Doull, Pete Mack.
 * Copyright (c) 2010 Peter Denison, Chris Carr.
 *
 * This work is free software; you can redistribute it and/or modify it
 * under the terms of either:
 *
 * a) the GNU General Public License as published by the Free Software
 *    Foundation, version 2, or
 *
 * b) the "Angband licence":
 *    This software may be copied and distributed for educational, research,
 *    and not for profit purposes provided that this copyright and statement
 *    are included in all such copies.  Other copyrights may also apply.
 */

#include "angband.h"
#include "cave.h"
#include "cmds.h"
<<<<<<< HEAD
#include "dos-compat.h"
=======
#include "effects.h"
#include "effects-info.h"
>>>>>>> 33979da7
#include "game-input.h"
#include "grafmode.h"
#include "init.h"
#include "mon-lore.h"
#include "mon-util.h"
#include "monster.h"
#include "obj-desc.h"
#include "obj-ignore.h"
#include "obj-knowledge.h"
#include "obj-info.h"
#include "obj-make.h"
#include "obj-pile.h"
#include "obj-tval.h"
#include "obj-util.h"
#include "object.h"
#include "player-calcs.h"
#include "player-history.h"
#include "player-util.h"
#include "project.h"
#include "store.h"
#include "target.h"
#include "trap.h"
#include "ui-context.h"
#include "ui-equip-cmp.h"
#include "ui-history.h"
#include "ui-menu.h"
#include "ui-mon-list.h"
#include "ui-mon-lore.h"
#include "ui-object.h"
#include "ui-obj-list.h"
#include "ui-options.h"
#include "ui-output.h"
#include "ui-prefs.h"
#include "ui-score.h"
#include "ui-store.h"
#include "ui-target.h"
#include "wizard.h"

#ifdef DJGPP
#include <libc/unconst.h>

wchar_t *
wcschr(const wchar_t *s, wchar_t c)
{
  wchar_t cc = c;
  while (*s)
  {
    if (*s == cc)
      return unconst(s, wchar_t *);
    s++;
  }
  if (cc == 0)
    return unconst(s, wchar_t *);
  return 0;
}
#endif /* DJGPP */

/**
 * The first part of this file contains the knowledge menus.  Generic display
 * routines are followed  by sections which implement "subclasses" of the
 * abstract classes represented by member_funcs and group_funcs.
 *
 * After the knowledge menus are various knowledge functions - message review;
 * inventory, equipment, monster and object lists; symbol lookup; and the 
 * "locate" command which scrolls the screen around the current dungeon level.
 */

typedef struct {
	/* Name of this group */
	const char *(*name)(int gid);

	/* Compares gids of two oids */
	int (*gcomp)(const void *, const void *);

	/* Returns gid for an oid */
	int (*group)(int oid);

	/* Summary function for the "object" information. */
	void (*summary)(int gid, const int *item_list, int n, int top, int row,
					int col);

	/* Maximum possible item count for this class */
	int maxnum;

	/* Items don't need to be IDed to recognize membership */
	bool easy_know;

} group_funcs;

typedef struct {
	/* Displays an entry at given location, including kill-count and graphics */
	void (*display_member)(int col, int row, bool cursor, int oid);

	/* Displays lore for an oid */
	void (*lore)(int oid);


	/* Required only for objects with modifiable display attributes
	 * Unknown 'flavors' return flavor attributes */

	/* Get character attr for OID (by address) */
	wchar_t *(*xchar)(int oid);

	/* Get color attr for OID (by address) */
	byte *(*xattr)(int oid);

	/* Returns optional extra prompt */
	const char *(*xtra_prompt)(int oid);

	/* Handles optional extra actions */
	void (*xtra_act)(struct keypress ch, int oid);

	/* Does this kind have visual editing? */
	bool is_visual;

} member_funcs;


/**
 * Helper class for generating joins
 */
typedef struct join {
		int oid;
		int gid;
} join_t;

/**
 * A default group-by
 */
static join_t *default_join;

/**
 * Clipboard variables for copy & paste in visual mode
 */
static byte attr_idx = 0;
static byte char_idx = 0;

/**
 * ------------------------------------------------------------------------
 * Knowledge menu utilities
 * ------------------------------------------------------------------------ */

static int default_item_id(int oid)
{
	return default_join[oid].oid;
}

static int default_group_id(int oid)
{
	return default_join[oid].gid;
}

/**
 * Return a specific ordering for the features
 */
static int feat_order(int feat)
{
	struct feature *f = &f_info[feat];

	switch (f->d_char)
	{
		case L'.': 				return 0;
		case L'\'': case L'+': 	return 1;
		case L'<': case L'>':	return 2;
		case L'#':				return 3;
		case L'*': case L'%' :	return 4;
		case L';': case L':' :	return 5;
		case L' ':				return 7;
		default:
		{
			return 6;
		}
	}
}


/**
 * Return the actual width of a symbol
 */
static int actual_width(int width)
{
	return width * tile_width;
}

/**
 * Return the actual height of a symbol
 */
static int actual_height(int height)
{
	return height * tile_height;
}


/**
 * From an actual width, return the logical width
 */
static int logical_width(int width)
{
	return width / tile_width;
}

/**
 * From an actual height, return the logical height
 */
static int logical_height(int height)
{
	return height / tile_height;
}


/**
 * Display tiles.
 */
static void display_tiles(int col, int row, int height, int width,
						  byte attr_top, byte char_left)
{
	int i, j;

	/* Clear the display lines */
	for (i = 0; i < height; i++)
			Term_erase(col, row + i, width);

	width = logical_width(width);
	height = logical_height(height);

	/* Display lines until done */
	for (i = 0; i < height; i++) {
		/* Display columns until done */
		for (j = 0; j < width; j++) {
			byte a;
			unsigned char c;
			int x = col + actual_width(j);
			int y = row + actual_height(i);
			int ia, ic;

			ia = attr_top + i;
			ic = char_left + j;

			a = (byte)ia;
			c = (unsigned char)ic;

			/* Display symbol */
			big_pad(x, y, a, c);
		}
	}
}


/**
 * Place the cursor at the correct position for tile picking
 */
static void place_tile_cursor(int col, int row, byte a, byte c, byte attr_top,
							  byte char_left)
{
	int i = a - attr_top;
	int j = c - char_left;

	int x = col + actual_width(j);
	int y = row + actual_height(i);

	/* Place the cursor */
	Term_gotoxy(x, y);
}


/**
 * Remove the tile display and clear the screen 
 */
static void remove_tiles(int col, int row, bool *picker_ptr, int width,
						 int height)
{
	int i;

	/* No more big cursor */
	bigcurs = false;

	/* Cancel visual list */
	*picker_ptr = false;

	/* Clear the display lines */
	for (i = 0; i < height; i++)
		Term_erase(col, row + i, width);

}

/**
 *  Do tile picker command -- Change tiles
 */
static bool tile_picker_command(ui_event ke, bool *tile_picker_ptr,
								int height, int width, byte *attr_top_ptr,
								byte *char_left_ptr, byte *cur_attr_ptr,
								byte *cur_char_ptr, int col, int row,
								int *delay)
{
	static byte attr_old = 0;
	static char char_old = 0;

	/* These are the distance we want to maintain between the
	 * cursor and borders. */
	int frame_left = logical_width(10);
	int frame_right = logical_width(10);
	int frame_top = logical_height(4);
	int frame_bottom = logical_height(4);


	/* Get mouse movement */
	if (*tile_picker_ptr &&  (ke.type == EVT_MOUSE)) {
		int eff_width = actual_width(width);
		int eff_height = actual_height(height);
		byte a = *cur_attr_ptr;
		byte c = *cur_char_ptr;

		int my = logical_height(ke.mouse.y - row);
		int mx = logical_width(ke.mouse.x - col);

		if ((my >= 0) && (my < eff_height) && (mx >= 0) && (mx < eff_width)
			&& ((ke.mouse.button == 1) || (a != *attr_top_ptr + my)
				|| (c != *char_left_ptr + mx))) {
			/* Set the visual */
			*cur_attr_ptr = a = *attr_top_ptr + my;
			*cur_char_ptr = c = *char_left_ptr + mx;

			/* Move the frame */
			if (*char_left_ptr > MAX(0, (int)c - frame_left))
				(*char_left_ptr)--;
			if (*char_left_ptr + eff_width <= MIN(255, (int)c + frame_right))
				(*char_left_ptr)++;
			if (*attr_top_ptr > MAX(0, (int)a - frame_top))
				(*attr_top_ptr)--;
			if (*attr_top_ptr + eff_height <= MIN(255, (int)a + frame_bottom))
				(*attr_top_ptr)++;

			/* Delay */
			*delay = 100;

			/* Accept change */
			if (ke.mouse.button)
			  remove_tiles(col, row, tile_picker_ptr, width, height);

			return true;
		} else if (ke.mouse.button == 2) {
			/* Cancel change */
			*cur_attr_ptr = attr_old;
			*cur_char_ptr = char_old;
			remove_tiles(col, row, tile_picker_ptr, width, height);

			return true;
		} else {
			return false;
		}
	}

	if (ke.type != EVT_KBRD)
		return false;


	switch (ke.key.code)
	{
		case ESCAPE:
		{
			if (*tile_picker_ptr) {
				/* Cancel change */
				*cur_attr_ptr = attr_old;
				*cur_char_ptr = char_old;
				remove_tiles(col, row, tile_picker_ptr, width, height);

				return true;
			}

			break;
		}

		case KC_ENTER:
		{
			if (*tile_picker_ptr) {
				/* Accept change */
				remove_tiles(col, row, tile_picker_ptr, width, height);
				return true;
			}

			break;
		}

		case 'V':
		case 'v':
		{
			/* No visual mode without graphics, for now - NRM */
			if (current_graphics_mode != NULL)
				if (current_graphics_mode->grafID == 0)
					break;

			if (!*tile_picker_ptr) {
				*tile_picker_ptr = true;
				bigcurs = true;

				*attr_top_ptr = (byte)MAX(0, (int)*cur_attr_ptr - frame_top);
				*char_left_ptr = (char)MAX(0, (int)*cur_char_ptr - frame_left);

				attr_old = *cur_attr_ptr;
				char_old = *cur_char_ptr;
			} else {
				/* Cancel change */
				*cur_attr_ptr = attr_old;
				*cur_char_ptr = char_old;
				remove_tiles(col, row, tile_picker_ptr, width, height);
			}

			return true;
		}

		case 'C':
		case 'c':
		{
			/* Set the tile */
			attr_idx = *cur_attr_ptr;
			char_idx = *cur_char_ptr;

			return true;
		}

		case 'P':
		case 'p':
		{
			if (attr_idx) {
				/* Set the char */
				*cur_attr_ptr = attr_idx;
				*attr_top_ptr = (byte)MAX(0, (int)*cur_attr_ptr - frame_top);
			}

			if (char_idx) {
				/* Set the char */
				*cur_char_ptr = char_idx;
				*char_left_ptr = (char)MAX(0, (int)*cur_char_ptr - frame_left);
			}

			return true;
		}

		default:
		{
			int d = target_dir(ke.key);
			byte a = *cur_attr_ptr;
			byte c = *cur_char_ptr;

			if (!*tile_picker_ptr)
				break;

			bigcurs = true;

			/* Restrict direction */
			if ((a == 0) && (ddy[d] < 0)) d = 0;
			if ((c == 0) && (ddx[d] < 0)) d = 0;
			if ((a == 255) && (ddy[d] > 0)) d = 0;
			if ((c == 255) && (ddx[d] > 0)) d = 0;

			a += ddy[d];
			c += ddx[d];

			/* Set the tile */
			*cur_attr_ptr = a;
			*cur_char_ptr = c;

			/* Move the frame */
			if (ddx[d] < 0 &&
					*char_left_ptr > MAX(0, (int)c - frame_left))
				(*char_left_ptr)--;
			if ((ddx[d] > 0) &&
					*char_left_ptr + (width / tile_width) <=
							MIN(255, (int)c + frame_right))
			(*char_left_ptr)++;

			if (ddy[d] < 0 &&
					*attr_top_ptr > MAX(0, (int)a - frame_top))
				(*attr_top_ptr)--;
			if (ddy[d] > 0 &&
					*attr_top_ptr + (height / tile_height) <=
							MIN(255, (int)a + frame_bottom))
				(*attr_top_ptr)++;

			/* We need to always eat the input even if it is clipped,
			 * otherwise it will be interpreted as a change object
			 * selection command with messy results.
			 */
			return true;
		}
	}

	/* Tile picker command is not used */
	return false;
}


/**
 * Display glyph and colours
 */
static void display_glyphs(int col, int row, int height, int width, byte a, 
			   wchar_t c)
{
	int i;
	int x, y;

	/* Clear the display lines */
	for (i = 0; i < height; i++)
	        Term_erase(col, row + i, width);

	/* Prompt */
	prt("Choose colour:", row + height/2, col);
	Term_locate(&x, &y);
	for (i = 0; i < MAX_COLORS; i++) big_pad(x + i, y, i, c);
	
	/* Place the cursor */
	Term_gotoxy(x + a, y);
}

/**
 * Do glyph picker command -- Change glyphs
 */
static bool glyph_command(ui_event ke, bool *glyph_picker_ptr,
			  int height, int width, byte *cur_attr_ptr,
			  wchar_t *cur_char_ptr, int col, int row)
{
	static byte attr_old = 0;
	static char char_old = 0;
	
	/* Get mouse movement */
	if (*glyph_picker_ptr && (ke.type == EVT_MOUSE)) {
		int mx = logical_width(ke.mouse.x - col);
		
		if (ke.mouse.y != row + height / 2) return false;
		
		if ((mx >= 0) && (mx < MAX_COLORS) && (ke.mouse.button == 1)) {
			/* Set the visual */
			*cur_attr_ptr = mx - 14;

			/* Accept change */
			remove_tiles(col, row, glyph_picker_ptr, width, height);
			
			return true;
		} else {
		        return false;
		}
	}

	if (ke.type != EVT_KBRD)
	        return false;


	switch (ke.key.code)
	{
	        case ESCAPE:
		{
			if (*glyph_picker_ptr) {
				/* Cancel change */
				*cur_attr_ptr = attr_old;
				*cur_char_ptr = char_old;
				remove_tiles(col, row, glyph_picker_ptr, width, height);
				
				return true;
			}

			break;
		}

	    case KC_ENTER:
	    {
		    if (*glyph_picker_ptr) {
			    /* Accept change */
			    remove_tiles(col, row, glyph_picker_ptr, width, height);
			    return true;
		    }
		    
		    break;
	    }

	    case 'V':
	    case 'v':
	    {
		    if (!*glyph_picker_ptr) {
			    *glyph_picker_ptr = true;

			    attr_old = *cur_attr_ptr;
			    char_old = *cur_char_ptr;
		    } else {
			    /* Cancel change */
			    *cur_attr_ptr = attr_old;
			    *cur_char_ptr = char_old;
			    remove_tiles(col, row, glyph_picker_ptr, width, height);
		    }

		    return true;
	    }

		case 'C':
		case 'c':
		{
			/* Set the tile */
			attr_idx = *cur_attr_ptr;
			char_idx = *cur_char_ptr;

			return true;
		}

		case 'P':
		case 'p':
		{
			if (attr_idx) {
				/* Set the char */
				*cur_attr_ptr = attr_idx;
			}

			if (char_idx) {
				/* Set the char */
				*cur_char_ptr = char_idx;
			}

			return true;
		}

	    case 'i':
	    case 'I':
	    {
		    if (*glyph_picker_ptr) {
			    char code_point[6];
			    bool res = false;
	
			    /* Ask the user for a code point */
			    Term_gotoxy(col, row + height/2 + 2);
			    res = get_string("(up to 5 hex digits):", code_point, 5);
	
			    /* Process input */
			    if (res) {
				    unsigned long int point = strtoul(code_point,
													  (char **)NULL, 16);
				    *cur_char_ptr = (wchar_t) point;
				    return true;
			    }
		    }
		    
		    break;
		    
		    
	    }
	    
	    default:
	    {
		    int d = target_dir(ke.key);
		    byte a = *cur_attr_ptr;
		    
		    if (!*glyph_picker_ptr)
				break;

		    /* Horizontal only */
		    if (ddy[d] != 0) break;
		    
		    /* Horizontal movement */
		    if (ddx[d] != 0) {
				a += ddx[d] + BASIC_COLORS;
				a = a % BASIC_COLORS;
				*cur_attr_ptr = a;
		    }
    
	
		    /* We need to always eat the input even if it is clipped,
		     * otherwise it will be interpreted as a change object
		     * selection command with messy results.
		     */
		    return true;
	    }
	}

	/* Glyph picker command is not used */
	return false;
}

static void display_group_member(struct menu *menu, int oid,
						bool cursor, int row, int col, int wid)
{
	const member_funcs *o_funcs = menu->menu_data;
	byte attr = curs_attrs[CURS_KNOWN][cursor == oid];

	(void)wid;

	/* Print the interesting part */
	o_funcs->display_member(col, row, cursor, oid);

#ifdef KNOWLEDGE_MENU_DEBUG
	c_put_str(attr, format("%d", oid), row, 60);
#endif

	/* Do visual mode */
	if (o_funcs->is_visual && o_funcs->xattr) {
		wchar_t c = *o_funcs->xchar(oid);
		byte a = *o_funcs->xattr(oid);

		c_put_str(attr, format("%d/%d", a, c), row, 60);
	}
}

static const char *recall_prompt(int oid)
{
	(void)oid;
	return ", 'r' to recall";
}

#define swap(a, b) (swapspace = (void*)(a)), ((a) = (b)), ((b) = swapspace)

/* Flag value for missing array entry */
#define MISSING -17

/**
 * Interactive group by.
 * Recognises inscriptions, graphical symbols, lore
 */
static void display_knowledge(const char *title, int *obj_list, int o_count,
				group_funcs g_funcs, member_funcs o_funcs,
				const char *otherfields)
{
	/* Maximum number of groups to display */
	int max_group = g_funcs.maxnum < o_count ? g_funcs.maxnum : o_count ;

	/* This could (should?) be (void **) */
	int *g_list, *g_offset;

	const char **g_names;

	int g_name_len = 8;  /* group name length, minumum is 8 */

	int grp_cnt = 0; /* total number groups */

	int g_cur = 0, grp_old = -1; /* group list positions */
	int o_cur = 0;					/* object list positions */
	int g_o_count = 0;				 /* object count for group */
	int oid;  				/* object identifiers */

	region title_area = { 0, 0, 0, 4 };
	region group_region = { 0, 6, MISSING, -2 };
	region object_region = { MISSING, 6, 0, -2 };

	/* display state variables */
	bool tiles = (current_graphics_mode != NULL);
	bool tile_picker = false;
	bool glyph_picker = false;
	byte attr_top = 0;
	byte char_left = 0;

	int delay = 0;

	struct menu group_menu;
	struct menu object_menu;
	menu_iter object_iter = { NULL, NULL, display_group_member, NULL, NULL };

	/* Panel state */
	/* These are swapped in parallel whenever the actively browsing " */
	/* changes */
	int *active_cursor = &g_cur, *inactive_cursor = &o_cur;
	struct menu *active_menu = &group_menu, *inactive_menu = &object_menu;
	int panel = 0;

	void *swapspace;
	bool do_swap = false;

	bool flag = false;
	bool redraw = true;

	int browser_rows;
	int wid, hgt;
	int i;
	int prev_g = -1;

	int omode = OPT(player, rogue_like_commands);
	ui_event ke;

	/* Get size */
	Term_get_size(&wid, &hgt);
	browser_rows = hgt - 8;

	/* Disable the roguelike commands for the duration */
	OPT(player, rogue_like_commands) = false;

	/* Determine if using tiles or not */
	if (tiles) tiles = (current_graphics_mode->grafID != 0);

	if (g_funcs.gcomp)
		sort(obj_list, o_count, sizeof(*obj_list), g_funcs.gcomp);

	/* Sort everything into group order */
	g_list = mem_zalloc((max_group + 1) * sizeof(int));
	g_offset = mem_zalloc((max_group + 1) * sizeof(int));

	for (i = 0; i < o_count; i++) {
		if (prev_g != g_funcs.group(obj_list[i])) {
			prev_g = g_funcs.group(obj_list[i]);
			g_offset[grp_cnt] = i;
			g_list[grp_cnt++] = prev_g;
		}
	}

	g_offset[grp_cnt] = o_count;
	g_list[grp_cnt] = -1;


	/* The compact set of group names, in display order */
	g_names = mem_zalloc(grp_cnt * sizeof(char*));

	for (i = 0; i < grp_cnt; i++) {
		int len;
		g_names[i] = g_funcs.name(g_list[i]);
		len = strlen(g_names[i]);
		if (len > g_name_len) g_name_len = len;
	}

	/* Reasonable max group name len */
	if (g_name_len >= 20) g_name_len = 20;

	object_region.col = g_name_len + 3;
	group_region.width = g_name_len;


	/* Leave room for the group summary information */
	if (g_funcs.summary) object_region.page_rows = -3;


	/* Set up the two menus */
	menu_init(&group_menu, MN_SKIN_SCROLL, menu_find_iter(MN_ITER_STRINGS));
	menu_setpriv(&group_menu, grp_cnt, g_names);
	menu_layout(&group_menu, &group_region);
	group_menu.flags |= MN_DBL_TAP;

	menu_init(&object_menu, MN_SKIN_SCROLL, &object_iter);
	menu_setpriv(&object_menu, 0, &o_funcs);
	menu_layout(&object_menu, &object_region);
	object_menu.flags |= MN_DBL_TAP;

	o_funcs.is_visual = false;

	/* Save screen */
	screen_save();
	clear_from(0);

	/* This is the event loop for a multi-region panel */
	/* Panels are -- text panels, two menus, and visual browser */
	/* with "pop-up menu" for lore */
	while ((!flag) && (grp_cnt)) {
		bool recall = false;

		if (redraw) {
			/* Print the title bits */
			region_erase(&title_area);
			prt(format("Knowledge - %s", title), 2, 0);
			prt("Group", 4, 0);
			prt("Name", 4, g_name_len + 3);

			if (otherfields)
				prt(otherfields, 4, 46);


			/* Print dividers: horizontal and vertical */
			for (i = 0; i < 79; i++)
				Term_putch(i, 5, COLOUR_WHITE, L'=');

			for (i = 0; i < browser_rows; i++)
				Term_putch(g_name_len + 1, 6 + i, COLOUR_WHITE, L'|');


			/* Reset redraw flag */
			redraw = false;
		}

		if (g_cur != grp_old) {
			grp_old = g_cur;
			o_cur = 0;
			g_o_count = g_offset[g_cur+1] - g_offset[g_cur];
			menu_set_filter(&object_menu, obj_list + g_offset[g_cur],
							g_o_count);
			group_menu.cursor = g_cur;
			object_menu.cursor = 0;
		}

		/* HACK ... */
		if (!(tile_picker || glyph_picker)) {
			/* ... The object menu may be browsing the entire group... */
			o_funcs.is_visual = false;
			menu_set_filter(&object_menu, obj_list + g_offset[g_cur],
							g_o_count);
			object_menu.cursor = o_cur;
		} else {
			/* ... or just a single element in the group. */
			o_funcs.is_visual = true;
			menu_set_filter(&object_menu, obj_list + o_cur + g_offset[g_cur],
							1);
			object_menu.cursor = 0;
		}

		oid = obj_list[g_offset[g_cur]+o_cur];

		/* Print prompt */
		{
			const char *pedit = (!o_funcs.xattr) ? "" :
					(!(attr_idx|char_idx) ?
					 ", 'c' to copy" : ", 'c', 'p' to paste");
			const char *xtra = o_funcs.xtra_prompt ?
				o_funcs.xtra_prompt(oid) : "";
			const char *pvs = "";

			if (tile_picker) pvs = ", ENTER to accept";
			else if (glyph_picker) pvs = ", 'i' to insert, ENTER to accept";
			else if (o_funcs.xattr) pvs = ", 'v' for visuals";

			prt(format("<dir>%s%s%s, ESC", pvs, pedit, xtra), hgt - 1, 0);
		}

		if (do_swap) {
			do_swap = false;
			swap(active_menu, inactive_menu);
			swap(active_cursor, inactive_cursor);
			panel = 1 - panel;
		}

		if (g_funcs.summary && !tile_picker && !glyph_picker) {
			g_funcs.summary(g_cur, obj_list, g_o_count, g_offset[g_cur],
			                object_menu.active.row +
							object_menu.active.page_rows,
			                object_region.col);
		}

		menu_refresh(inactive_menu, false);
		menu_refresh(active_menu, false);

		handle_stuff(player);

		if (tile_picker) {
		        bigcurs = true;
			display_tiles(g_name_len + 3, 7, browser_rows - 1,
				      wid - (g_name_len + 3), attr_top, 
				      char_left);
			place_tile_cursor(g_name_len + 3, 7, 
					  *o_funcs.xattr(oid),
					  (byte) *o_funcs.xchar(oid), 
					  attr_top, char_left);
		}

		if (glyph_picker) {
		        display_glyphs(g_name_len + 3, 7, browser_rows - 1,
				       wid - (g_name_len + 3), 
				       *o_funcs.xattr(oid),
				       *o_funcs.xchar(oid));
		}

		if (delay) {
			/* Force screen update */
			Term_fresh();

			/* Delay */
			Term_xtra(TERM_XTRA_DELAY, delay);

			delay = 0;
		}

		ke = inkey_ex();
		if (!tile_picker && !glyph_picker) {
			ui_event ke0 = EVENT_EMPTY;

			if (ke.type == EVT_MOUSE)
				menu_handle_mouse(active_menu, &ke, &ke0);
			else if (ke.type == EVT_KBRD)
				menu_handle_keypress(active_menu, &ke, &ke0);

			if (ke0.type != EVT_NONE)
				ke = ke0;
		}

		/* XXX Do visual mode command if needed */
		if (o_funcs.xattr && o_funcs.xchar) {
			if (tiles) {
				if (tile_picker_command(ke, &tile_picker, 
										browser_rows - 1,
										wid - (g_name_len + 3),
										&attr_top, &char_left,
										o_funcs.xattr(oid),
										(byte *) o_funcs.xchar(oid), 
										g_name_len + 3, 7, &delay))
					continue;
			} else {
				if (glyph_command(ke, &glyph_picker, 
								  browser_rows - 1, wid - (g_name_len + 3), 
								  o_funcs.xattr(oid), o_funcs.xchar(oid), 
								  g_name_len + 3, 7))
					continue;
			}
		}

		switch (ke.type)
		{
			case EVT_KBRD:
			{
				if (ke.key.code == 'r' || ke.key.code == 'R')
					recall = true;
				else if (o_funcs.xtra_act)
					o_funcs.xtra_act(ke.key, oid);

				break;
			}

			case EVT_MOUSE:
			{
				/* Change active panels */
				if (region_inside(&inactive_menu->active, &ke)) {
					swap(active_menu, inactive_menu);
					swap(active_cursor, inactive_cursor);
					panel = 1-panel;
				}

				continue;
			}

			case EVT_ESCAPE:
			{
				if (panel == 1)
					do_swap = true;
				else
					flag = true;

				break;
			}

			case EVT_SELECT:
			{
				if (panel == 0)
					do_swap = true;
				else if (panel == 1 && oid >= 0 && o_cur == active_menu->cursor)
					recall = true;
				break;
			}

			case EVT_MOVE:
			{
				*active_cursor = active_menu->cursor;
				break;
			}

			default:
			{
				break;
			}
		}

		/* Recall on screen */
		if (recall) {
			if (oid >= 0)
				o_funcs.lore(oid);

			redraw = true;
		}
	}

	/* Restore roguelike option */
	OPT(player, rogue_like_commands) = omode;

	/* Prompt */
	if (!grp_cnt)
		prt(format("No %s known.", title), 15, 0);

	mem_free(g_names);
	mem_free(g_offset);
	mem_free(g_list);

	screen_load();
}

/**
 * ------------------------------------------------------------------------
 *  MONSTERS
 * ------------------------------------------------------------------------ */

/**
 * Description of each monster group.
 */
static struct
{
	const wchar_t *chars;
	const char *name;
} monster_group[] = {
	{ (const wchar_t *)-1,   "Uniques" },
	{ L"A",        "Ainur" },
	{ L"a",        "Ants" },
	{ L"b",        "Bats" },
	{ L"B",        "Birds" },
	{ L"C",        "Canines" },
	{ L"c",        "Centipedes" },
	{ L"uU",       "Demons" },
	{ L"dD",       "Dragons" },
	{ L"vE",       "Elementals/Vortices" },
	{ L"e",        "Eyes/Beholders" },
	{ L"f",        "Felines" },
	{ L"G",        "Ghosts" },
	{ L"OP",       "Giants/Ogres" },
	{ L"g",        "Golems" },
	{ L"H",        "Harpies/Hybrids" },
	{ L"h",        "Hominids (Elves, Dwarves)" },
	{ L"M",        "Hydras" },
	{ L"i",        "Icky Things" },
	{ L"FI",       "Insects" },
	{ L"j",        "Jellies" },
	{ L"K",        "Killer Beetles" },
	{ L"k",        "Kobolds" },
	{ L"L",        "Lichs" },
	{ L"tp",       "Men" },
	{ L".$!?=~_",  "Mimics" },
	{ L"m",        "Molds" },
	{ L",",        "Mushroom Patches" },
	{ L"n",        "Nagas" },
	{ L"o",        "Orcs" },
	{ L"q",        "Quadrupeds" },
	{ L"Q",        "Quylthulgs" },
	{ L"R",        "Reptiles/Amphibians" },
	{ L"r",        "Rodents" },
	{ L"S",        "Scorpions/Spiders" },
	{ L"s",        "Skeletons/Drujs" },
	{ L"J",        "Snakes" },
	{ L"l",        "Trees/Ents" },
	{ L"T",        "Trolls" },
	{ L"V",        "Vampires" },
	{ L"W",        "Wights/Wraiths" },
	{ L"w",        "Worms/Worm Masses" },
	{ L"X",        "Xorns/Xarens" },
	{ L"y",        "Yeeks" },
	{ L"Y",        "Yeti" },
	{ L"Z",        "Zephyr Hounds" },
	{ L"z",        "Zombies" },
	{ NULL,       NULL }
};

/**
 * Display a monster
 */
static void display_monster(int col, int row, bool cursor, int oid)
{
	/* HACK Get the race index. (Should be a wrapper function) */
	int r_idx = default_item_id(oid);

	/* Access the race */
	struct monster_race *race = &r_info[r_idx];
	struct monster_lore *lore = &l_list[r_idx];

	/* Choose colors */
	byte attr = curs_attrs[CURS_KNOWN][(int)cursor];
	byte a = monster_x_attr[race->ridx];
	wchar_t c = monster_x_char[race->ridx];

	if ((tile_height != 1) && (a & 0x80)) {
		a = race->d_attr;
		c = race->d_char;
		/* If uniques are purple, make it so */
		if (OPT(player, purple_uniques) && rf_has(race->flags, RF_UNIQUE))
			a = COLOUR_VIOLET;
	}
	/* If uniques are purple, make it so */
	else if (OPT(player, purple_uniques) && !(a & 0x80) &&
			 rf_has(race->flags, RF_UNIQUE))
		a = COLOUR_VIOLET;

	/* Display the name */
	c_prt(attr, race->name, row, col);

	/* Display symbol */
	big_pad(66, row, a, c);

	/* Display kills */
	if (!race->rarity) {
		put_str(format("%s", "shape"), row, 70);
	} else if (rf_has(race->flags, RF_UNIQUE)) {
		put_str(format("%s", (race->max_num == 0)?  " dead" : "alive"),
				row, 70);
	} else {
		put_str(format("%5d", lore->pkills), row, 70);
	}
}

static int m_cmp_race(const void *a, const void *b)
{
	const int a_val = *(const int *)a;
	const int b_val = *(const int *)b;
	const struct monster_race *r_a = &r_info[default_item_id(a_val)];
	const struct monster_race *r_b = &r_info[default_item_id(b_val)];
	int gid = default_group_id(a_val);

	/* Group by */
	int c = gid - default_group_id(b_val);
	if (c)
		return c;

	/* Order results */
	c = r_a->d_char - r_b->d_char;
	if (c && gid != 0) {
		/* UNIQUE group is ordered by level & name only */
		/* Others by order they appear in the group symbols */
		return wcschr(monster_group[gid].chars, r_a->d_char)
			- wcschr(monster_group[gid].chars, r_b->d_char);
	}
	c = r_a->level - r_b->level;
	if (c)
		return c;

	return strcmp(r_a->name, r_b->name);
}

static wchar_t *m_xchar(int oid)
{
	return &monster_x_char[default_join[oid].oid];
}

static byte *m_xattr(int oid)
{
	return &monster_x_attr[default_join[oid].oid];
}

static const char *race_name(int gid)
{
	return monster_group[gid].name;
}

static void mon_lore(int oid)
{
	int r_idx;
	struct monster_race *race;
	const struct monster_lore *lore;
	textblock *tb;

	r_idx = default_item_id(oid);

	assert(r_idx);
	race = &r_info[r_idx];
	lore = get_lore(race);

	/* Update the monster recall window */
	monster_race_track(player->upkeep, race);
	handle_stuff(player);

	tb = textblock_new();
	lore_description(tb, race, lore, false);
	textui_textblock_show(tb, SCREEN_REGION, NULL);
	textblock_free(tb);
}

static void mon_summary(int gid, const int *item_list, int n, int top,
						int row, int col)
{
	int i;
	int kills = 0;

	/* Access the race */
	for (i = 0; i < n; i++) {
		int oid = default_join[item_list[i+top]].oid;
		kills += l_list[oid].pkills;
	}

	/* Different display for the first item if we've got uniques to show */
	if (gid == 0 &&
		rf_has((&r_info[default_join[item_list[0]].oid])->flags, RF_UNIQUE)) {
		c_prt(COLOUR_L_BLUE, format("%d known uniques, %d slain.", n, kills),
					row, col);
	} else {
		int tkills = 0;

		for (i = 0; i < z_info->r_max; i++)
			tkills += l_list[i].pkills;

		c_prt(COLOUR_L_BLUE, format("Creatures slain: %d/%d (in group/in total)", kills, tkills), row, col);
	}
}

static int count_known_monsters(void)
{
	int m_count = 0;
	int i;
	size_t j;

	for (i = 0; i < z_info->r_max; i++) {
		struct monster_race *race = &r_info[i];
		if (!l_list[i].all_known && !l_list[i].sights) {
			continue;
		}

		if (!race->name) continue;

		if (rf_has(race->flags, RF_UNIQUE)) m_count++;

		for (j = 1; j < N_ELEMENTS(monster_group) - 1; j++) {
			const wchar_t *pat = monster_group[j].chars;
			if (wcschr(pat, race->d_char)) m_count++;
		}
	}

	return m_count;
}

/**
 * Display known monsters.
 */
static void do_cmd_knowledge_monsters(const char *name, int row)
{
	group_funcs r_funcs = {race_name, m_cmp_race, default_group_id, mon_summary,
						   N_ELEMENTS(monster_group), false};

	member_funcs m_funcs = {display_monster, mon_lore, m_xchar, m_xattr,
							recall_prompt, 0, 0};

	int *monsters;
	int m_count = 0;
	int i;
	size_t j;

	for (i = 0; i < z_info->r_max; i++) {
		struct monster_race *race = &r_info[i];
		if (!l_list[i].all_known && !l_list[i].sights) {
			continue;
		}

		if (!race->name) continue;

		if (rf_has(race->flags, RF_UNIQUE)) m_count++;

		for (j = 1; j < N_ELEMENTS(monster_group) - 1; j++) {
			const wchar_t *pat = monster_group[j].chars;
			if (wcschr(pat, race->d_char)) m_count++;
		}
	}

	default_join = mem_zalloc(m_count * sizeof(join_t));
	monsters = mem_zalloc(m_count * sizeof(int));

	m_count = 0;
	for (i = 0; i < z_info->r_max; i++) {
		struct monster_race *race = &r_info[i];
		if (!l_list[i].all_known && !l_list[i].sights) {
			continue;
		}

		if (!race->name) continue;

		for (j = 0; j < N_ELEMENTS(monster_group) - 1; j++) {
			const wchar_t *pat = monster_group[j].chars;
			if (j == 0 && !rf_has(race->flags, RF_UNIQUE)) continue;
			if (j > 0 && !wcschr(pat, race->d_char)) continue;

			monsters[m_count] = m_count;
			default_join[m_count].oid = i;
			default_join[m_count++].gid = j;
		}
	}

	display_knowledge("monsters", monsters, m_count, r_funcs, m_funcs,
			"                   Sym  Kills");
	mem_free(default_join);
	mem_free(monsters);
}

/**
 * ------------------------------------------------------------------------
 *  ARTIFACTS
 * ------------------------------------------------------------------------ */

/**
 * These are used for all the object sections
 */
static const grouper object_text_order[] =
{
	{TV_RING,			"Ring"			},
	{TV_AMULET,			"Amulet"		},
	{TV_POTION,			"Potion"		},
	{TV_SCROLL,			"Scroll"		},
	{TV_WAND,			"Wand"			},
	{TV_STAFF,			"Staff"			},
	{TV_ROD,			"Rod"			},
 	{TV_FOOD,			"Food"			},
 	{TV_MUSHROOM,		"Mushroom"		},
	{TV_PRAYER_BOOK,	"Priest Book"	},
	{TV_MAGIC_BOOK,		"Magic Book"	},
	{TV_NATURE_BOOK,	"Nature Book"	},
	{TV_SHADOW_BOOK,	"Shadow Book"	},
	{TV_OTHER_BOOK,		"Mystery Book"	},
	{TV_LIGHT,			"Light"			},
	{TV_FLASK,			"Flask"			},
	{TV_SWORD,			"Sword"			},
	{TV_POLEARM,		"Polearm"		},
	{TV_HAFTED,			"Hafted Weapon" },
	{TV_BOW,			"Bow"			},
	{TV_ARROW,			"Ammunition"	},
	{TV_BOLT,			NULL			},
	{TV_SHOT,			NULL			},
	{TV_SHIELD,			"Shield"		},
	{TV_CROWN,			"Crown"			},
	{TV_HELM,			"Helm"			},
	{TV_GLOVES,			"Gloves"		},
	{TV_BOOTS,			"Boots"			},
	{TV_CLOAK,			"Cloak"			},
	{TV_DRAG_ARMOR,		"Dragon Scale Mail" },
	{TV_HARD_ARMOR,		"Hard Armor"	},
	{TV_SOFT_ARMOR,		"Soft Armor"	},
	{TV_DIGGING,		"Digger"		},
	{TV_GOLD,			"Money"			},
	{0,					NULL			}
};

static int *obj_group_order = NULL;

static void get_artifact_display_name(char *o_name, size_t namelen, int a_idx)
{
	struct object body = OBJECT_NULL, known_body = OBJECT_NULL;
	struct object *obj = &body, *known_obj = &known_body;

	make_fake_artifact(obj, &a_info[a_idx]);
	object_wipe(known_obj);
	object_copy(known_obj, obj);
	obj->known = known_obj;
	object_desc(o_name, namelen, obj, ODESC_PREFIX | ODESC_BASE | ODESC_SPOIL);
	object_wipe(known_obj);
	object_wipe(obj);
}

/**
 * Display an artifact label
 */
static void display_artifact(int col, int row, bool cursor, int oid)
{
	byte attr = curs_attrs[CURS_KNOWN][(int)cursor];
	char o_name[80];

	get_artifact_display_name(o_name, sizeof o_name, oid);

	c_prt(attr, o_name, row, col);
}

/**
 * Look for an artifact
 */
static struct object *find_artifact(struct artifact *artifact)
{
	int y, x, i;
	struct object *obj;

	/* Ground objects */
	for (y = 1; y < cave->height; y++) {
		for (x = 1; x < cave->width; x++) {
			struct loc grid = loc(x, y);
			for (obj = square_object(cave, grid); obj; obj = obj->next) {
				if (obj->artifact == artifact) return obj;
			}
		}
	}

	/* Player objects */
	for (obj = player->gear; obj; obj = obj->next) {
		if (obj->artifact == artifact) return obj;
	}

	/* Monster objects */
	for (i = cave_monster_max(cave) - 1; i >= 1; i--) {
		struct monster *mon = cave_monster(cave, i);
		obj = mon ? mon->held_obj : NULL;

		while (obj) {
			if (obj->artifact == artifact) return obj;
			obj = obj->next;
		}
	}

	/* Store objects */
	for (i = 0; i < MAX_STORES; i++) {
		struct store *s = &stores[i];
		for (obj = s->stock; obj; obj = obj->next) {
			if (obj->artifact == artifact) return obj;
		}
	}

	/* Stored chunk objects */
	for (i = 0; i < chunk_list_max; i++) {
		struct chunk *c = chunk_list[i];
		int j;
		if (strstr(c->name, "known")) continue;

		/* Ground objects */
		for (y = 1; y < c->height; y++) {
			for (x = 1; x < c->width; x++) {
				struct loc grid = loc(x, y);
				for (obj = square_object(c, grid); obj; obj = obj->next) {
					if (obj->artifact == artifact) return obj;
				}
			}
		}

		/* Monster objects */
		for (j = cave_monster_max(c) - 1; j >= 1; j--) {
			struct monster *mon = cave_monster(c, j);
			obj = mon ? mon->held_obj : NULL;

			while (obj) {
				if (obj->artifact == artifact) return obj;
				obj = obj->next;
			}
		}
	}	

	return NULL;
}

/**
 * Show artifact lore
 */
static void desc_art_fake(int a_idx)
{
	struct object *obj, *known_obj = NULL;
	struct object object_body = OBJECT_NULL, known_object_body = OBJECT_NULL;
	bool fake = false;

	char header[120];

	textblock *tb;
	region area = { 0, 0, 0, 0 };

	obj = find_artifact(&a_info[a_idx]);

	/* If it's been lost, make a fake artifact for it */
	if (!obj) {
		fake = true;
		obj = &object_body;
		known_obj = &known_object_body;

		make_fake_artifact(obj, &a_info[a_idx]);
		obj->known = known_obj;
		known_obj->artifact = obj->artifact;
		known_obj->kind = obj->kind;

		/* Check the history entry, to see if it was fully known before it
		 * was lost */
		if (history_is_artifact_known(player, obj->artifact))
			/* Be very careful not to influence anything but this object */
			object_copy(known_obj, obj);
	}

	/* Hack -- Handle stuff */
	handle_stuff(player);

	tb = object_info(obj, OINFO_NONE);
	object_desc(header, sizeof(header), obj,
			ODESC_PREFIX | ODESC_FULL | ODESC_CAPITAL);
	if (fake) {
		object_wipe(known_obj);
		object_wipe(obj);
	}

	textui_textblock_show(tb, area, header);
	textblock_free(tb);
}

static int a_cmp_tval(const void *a, const void *b)
{
	const int a_val = *(const int *)a;
	const int b_val = *(const int *)b;
	const struct artifact *a_a = &a_info[a_val];
	const struct artifact *a_b = &a_info[b_val];

	/* Group by */
	int ta = obj_group_order[a_a->tval];
	int tb = obj_group_order[a_b->tval];
	int c = ta - tb;
	if (c) return c;

	/* Order by */
	c = a_a->sval - a_b->sval;
	if (c) return c;
	return strcmp(a_a->name, a_b->name);
}

static const char *kind_name(int gid)
{
	return object_text_order[gid].name;
}

static int art2gid(int oid)
{
	return obj_group_order[a_info[oid].tval];
}

/**
 * Check if the given artifact idx is something we should "Know" about
 */
static bool artifact_is_known(int a_idx)
{
	struct object *obj;

	if (!a_info[a_idx].name)
		return false;

	if (player->wizard)
		return true;

	if (!a_info[a_idx].created)
		return false;

	/* Check all objects to see if it exists but hasn't been IDed */
	obj = find_artifact(&a_info[a_idx]);
	if (obj && !object_is_known_artifact(obj))
		return false;

	return true;
}


/**
 * If 'artifacts' is NULL, it counts the number of known artifacts, otherwise
 * it collects the list of known artifacts into 'artifacts' as well.
 */
static int collect_known_artifacts(int *artifacts, size_t artifacts_len)
{
	int a_count = 0;
	int j;

	if (artifacts)
		assert(artifacts_len >= z_info->a_max);

	for (j = 0; j < z_info->a_max; j++) {
		/* Artifact doesn't exist */
		if (!a_info[j].name) continue;

		if (OPT(player, cheat_xtra) || artifact_is_known(j)) {
			if (artifacts)
				artifacts[a_count++] = j;
			else
				a_count++;
		}
	}

	return a_count;
}

/**
 * Display known artifacts
 */
static void do_cmd_knowledge_artifacts(const char *name, int row)
{
	/* HACK -- should be TV_MAX */
	group_funcs obj_f = {kind_name, a_cmp_tval, art2gid, 0, TV_MAX, false};
	member_funcs art_f = {display_artifact, desc_art_fake, 0, 0, recall_prompt,
						  0, 0};

	int *artifacts;
	int a_count = 0;

	artifacts = mem_zalloc(z_info->a_max * sizeof(int));

	/* Collect valid artifacts */
	a_count = collect_known_artifacts(artifacts, z_info->a_max);

	display_knowledge("artifacts", artifacts, a_count, obj_f, art_f, NULL);
	mem_free(artifacts);
}

/**
 * ------------------------------------------------------------------------
 *  EGO ITEMS
 * ------------------------------------------------------------------------ */

static const char *ego_grp_name(int gid)
{
	return object_text_order[gid].name;
}

static void display_ego_item(int col, int row, bool cursor, int oid)
{
	/* Access the object */
	struct ego_item *ego = &e_info[default_item_id(oid)];

	/* Choose a color */
	byte attr = curs_attrs[0 != (int)ego->everseen][0 != (int)cursor];

	/* Display the name */
	c_prt(attr, ego->name, row, col);
}

/**
 * Describe fake ego item "lore"
 */
static void desc_ego_fake(int oid)
{
	int e_idx = default_item_id(oid);
	struct ego_item *ego = &e_info[e_idx];

	textblock *tb;
	region area = { 0, 0, 0, 0 };

	/* List ego flags */
	tb = object_info_ego(ego);

	textui_textblock_show(tb, area, format("%s %s",
										   ego_grp_name(default_group_id(oid)),
										   ego->name));
	textblock_free(tb);
}

/* TODO? Currently ego items will order by e_idx */
static int e_cmp_tval(const void *a, const void *b)
{
	const int a_val = *(const int *)a;
	const int b_val = *(const int *)b;
	const struct ego_item *ea = &e_info[default_item_id(a_val)];
	const struct ego_item *eb = &e_info[default_item_id(b_val)];

	/* Group by */
	int c = default_group_id(a_val) - default_group_id(b_val);
	if (c) return c;

	/* Order by */
	return strcmp(ea->name, eb->name);
}

/**
 * Display known ego_items
 */
static void do_cmd_knowledge_ego_items(const char *name, int row)
{
	group_funcs obj_f =
		{ego_grp_name, e_cmp_tval, default_group_id, 0, TV_MAX, false};

	member_funcs ego_f =
		{display_ego_item, desc_ego_fake, 0, 0, recall_prompt, 0, 0};

	int *egoitems;
	int e_count = 0;
	int i;

	/* Overkill - NRM */
	int max_pairs = z_info->e_max * N_ELEMENTS(object_text_order);
	egoitems = mem_zalloc(max_pairs * sizeof(int));
	default_join = mem_zalloc(max_pairs * sizeof(join_t));

	/* Look at all the ego items */
	for (i = 0; i < z_info->e_max; i++)	{
		struct ego_item *ego = &e_info[i];
		if (ego->everseen || OPT(player, cheat_xtra)) {
			size_t j;
			int *tval = mem_zalloc(N_ELEMENTS(object_text_order) * sizeof(int));
			struct poss_item *poss;

			/* Note the tvals which are possible for this ego */
			for (poss = ego->poss_items; poss; poss = poss->next) {
				struct object_kind *kind = &k_info[poss->kidx];
				tval[obj_group_order[kind->tval]]++;
			}

			/* Count and put into the list */
			for (j = 0; j < TV_MAX; j++) {
				int gid = obj_group_order[j];

				/* Ignore duplicates */
				if ((j > 0) && (gid == default_join[e_count - 1].gid)
					&& (i == default_join[e_count - 1].oid))
					continue;

				if (tval[obj_group_order[j]]) {
					egoitems[e_count] = e_count;
					default_join[e_count].oid = i;
					default_join[e_count++].gid = gid;
				}
			}
			mem_free(tval);
		}
	}

	display_knowledge("ego items", egoitems, e_count, obj_f, ego_f, NULL);

	mem_free(default_join);
	mem_free(egoitems);
}

/**
 * ------------------------------------------------------------------------
 * ORDINARY OBJECTS
 * ------------------------------------------------------------------------ */

/**
 * Display the objects in a group.
 */
static void display_object(int col, int row, bool cursor, int oid)
{
	struct object_kind *kind = &k_info[oid];
	const char *inscrip = get_autoinscription(kind, kind->aware);

	char o_name[80];

	/* Choose a color */
	bool aware = (!kind->flavor || kind->aware);
	byte attr = curs_attrs[(int)aware][(int)cursor];

	/* Graphics versions of the object_char and object_attr defines */
	byte a = object_kind_attr(kind);
	wchar_t c = object_kind_char(kind);

	/* Don't display special artifacts */
	if (!kf_has(kind->kind_flags, KF_INSTA_ART))
 		object_kind_name(o_name, sizeof(o_name), kind, OPT(player, cheat_xtra));

	/* If the type is "tried", display that */
	if (kind->tried && !aware)
		my_strcat(o_name, " {tried}", sizeof(o_name));

	/* Display the name */
	c_prt(attr, o_name, row, col);

	/* Show ignore status */
	if ((aware && kind_is_ignored_aware(kind)) ||
		(!aware && kind_is_ignored_unaware(kind)))
		c_put_str(attr, "Yes", row, 46);


	/* Show autoinscription if around */
	if (inscrip)
		c_put_str(COLOUR_YELLOW, inscrip, row, 55);

	if (tile_height == 1) {
		big_pad(76, row, a, c);
	}
}

/**
 * Describe fake object
 */
static void desc_obj_fake(int k_idx)
{
	struct object_kind *kind = &k_info[k_idx];
	struct object_kind *old_kind = player->upkeep->object_kind;
	struct object *old_obj = player->upkeep->object;
	struct object *obj = object_new(), *known_obj = object_new();

	char header[120];

	textblock *tb;
	region area = { 0, 0, 0, 0 };

	/* Update the object recall window */
	track_object_kind(player->upkeep, kind);
	handle_stuff(player);

	/* Create the artifact */
	object_prep(obj, kind, 0, EXTREMIFY);

	/* It's fully known */
	if (kind->aware || !kind->flavor)
		object_copy(known_obj, obj);
	obj->known = known_obj;

	/* Hack -- Handle stuff */
	handle_stuff(player);

	tb = object_info(obj, OINFO_FAKE);
	object_desc(header, sizeof(header), obj,
			ODESC_PREFIX | ODESC_CAPITAL);

	textui_textblock_show(tb, area, header);
	object_delete(&known_obj);
	object_delete(&obj);
	textblock_free(tb);

	/* Restore the old trackee */
	if (old_kind)
		track_object_kind(player->upkeep, old_kind);
	else if (old_obj)
		track_object(player->upkeep, old_obj);
	else
		track_object_cancel(player->upkeep);
}

static int o_cmp_tval(const void *a, const void *b)
{
	const int a_val = *(const int *)a;
	const int b_val = *(const int *)b;
	const struct object_kind *k_a = &k_info[a_val];
	const struct object_kind *k_b = &k_info[b_val];

	/* Group by */
	int ta = obj_group_order[k_a->tval];
	int tb = obj_group_order[k_b->tval];
	int c = ta - tb;
	if (c) return c;

	/* Order by */
	c = k_a->aware - k_b->aware;
	if (c) return -c; /* aware has low sort weight */

	switch (k_a->tval)
	{
		case TV_LIGHT:
		case TV_MAGIC_BOOK:
		case TV_PRAYER_BOOK:
		case TV_NATURE_BOOK:
		case TV_SHADOW_BOOK:
		case TV_OTHER_BOOK:
		case TV_DRAG_ARMOR:
			/* leave sorted by sval */
			break;

		default:
			if (k_a->aware)
				return strcmp(k_a->name, k_b->name);

			/* Then in tried order */
			c = k_a->tried - k_b->tried;
			if (c) return -c;

			return strcmp(k_a->flavor->text, k_b->flavor->text);
	}

	return k_a->sval - k_b->sval;
}

static int obj2gid(int oid)
{
	return obj_group_order[k_info[oid].tval];
}

static wchar_t *o_xchar(int oid)
{
	struct object_kind *kind = objkind_byid(oid);
	if (!kind) return 0;

	if (!kind->flavor || kind->aware)
		return &kind_x_char[kind->kidx];
	else
		return &flavor_x_char[kind->flavor->fidx];
}

static byte *o_xattr(int oid)
{
	struct object_kind *kind = objkind_byid(oid);
	if (!kind) return NULL;

	if (!kind->flavor || kind->aware)
		return &kind_x_attr[kind->kidx];
	else
		return &flavor_x_attr[kind->flavor->fidx];
}

/**
 * Display special prompt for object inscription.
 */
static const char *o_xtra_prompt(int oid)
{
	struct object_kind *kind = objkind_byid(oid);

	const char *no_insc = ", 's' to toggle ignore, 'r'ecall, '{'";
	const char *with_insc = ", 's' to toggle ignore, 'r'ecall, '{', '}'";

	if (!kind) return NULL;

	/* Appropriate prompt */
	if (kind->aware)
		return kind->note_aware ? with_insc : no_insc;
	else
		return kind->note_unaware ? with_insc : no_insc;
}

/**
 * Special key actions for object inscription.
 */
static void o_xtra_act(struct keypress ch, int oid)
{
	struct object_kind *k = objkind_byid(oid);
	if (!k) return;

	/* Toggle ignore */
	if (ignore_tval(k->tval) && (ch.code == 's' || ch.code == 'S')) {
		if (k->aware) {
			if (kind_is_ignored_aware(k))
				kind_ignore_clear(k);
			else
				kind_ignore_when_aware(k);
		} else {
			if (kind_is_ignored_unaware(k))
				kind_ignore_clear(k);
			else
				kind_ignore_when_unaware(k);
		}

		return;
	}

	/* Uninscribe */
	if (ch.code == '}') {
		remove_autoinscription(oid);
	} else if (ch.code == '{') {
		/* Inscribe */
		char text[80] = "";

		/* Avoid the prompt getting in the way */
		screen_save();

		/* Prompt */
		prt("Inscribe with: ", 0, 0);

		/* Default note */
		if (k->note_aware || k->note_unaware)
			strnfmt(text, sizeof(text), "%s", get_autoinscription(k, k->aware));

		/* Get an inscription */
		if (askfor_aux(text, sizeof(text), NULL)) {
			/* Remove old inscription if existent */
			if (k->note_aware || k->note_unaware)
				remove_autoinscription(oid);

			/* Add the autoinscription */
			add_autoinscription(oid, text, k->aware);
			cmdq_push(CMD_AUTOINSCRIBE);

			/* Redraw gear */
			player->upkeep->redraw |= (PR_INVEN | PR_EQUIP);
		}

		/* Reload the screen */
		screen_load();
	}
}



/**
 * Display known objects
 */
void textui_browse_object_knowledge(const char *name, int row)
{
	group_funcs kind_f = {kind_name, o_cmp_tval, obj2gid, 0, TV_MAX, false};
	member_funcs obj_f = {display_object, desc_obj_fake, o_xchar, o_xattr,
						  o_xtra_prompt, o_xtra_act, 0};

	int *objects;
	int o_count = 0;
	int i;
	struct object_kind *kind;

	objects = mem_zalloc(z_info->k_max * sizeof(int));

	for (i = 0; i < z_info->k_max; i++) {
		kind = &k_info[i];
		/* It's in the list if we've ever seen it, or it has a flavour,
		 * and it's not one of the special artifacts. This way the flavour
		 * appears in the list until it is found. */
		if ((kind->everseen || kind->flavor || OPT(player, cheat_xtra)) &&
			(!kf_has(kind->kind_flags, KF_INSTA_ART))) {
			int c = obj_group_order[k_info[i].tval];
			if (c >= 0) objects[o_count++] = i;
		}
	}

	display_knowledge("known objects", objects, o_count, kind_f, obj_f,
					  "Ignore  Inscribed          Sym");

	mem_free(objects);
}

/**
 * ------------------------------------------------------------------------
 * OBJECT RUNES
 * ------------------------------------------------------------------------ */

/**
 * Description of each rune group.
 */
static const char *rune_group_text[] =
{
	"Combat",
	"Modifiers",
	"Resists",
	"Brands",
	"Slays",
	"Curses",
	"Other",
	NULL
};

/**
 * Display the runes in a group.
 */
static void display_rune(int col, int row, bool cursor, int oid )
{
	byte attr = curs_attrs[CURS_KNOWN][(int)cursor];
	const char *inscrip = quark_str(rune_note(oid));

	c_prt(attr, rune_name(oid), row, col);

	/* Show autoinscription if around */
	if (inscrip)
		c_put_str(COLOUR_YELLOW, inscrip, row, 47);
}


static const char *rune_var_name(int gid)
{
	return rune_group_text[gid];
}

static int rune_var(int oid)
{
	return (int) rune_variety(oid);
}

static void rune_lore(int oid)
{
	textblock *tb = textblock_new();
	char *title = string_make(rune_name(oid));

	my_strcap(title);
	textblock_append_c(tb, COLOUR_L_BLUE, "%s", title);
	textblock_append(tb, "\n");
	textblock_append(tb, "%s", rune_desc(oid));
	textblock_append(tb, "\n");
	textui_textblock_show(tb, SCREEN_REGION, NULL);
	textblock_free(tb);

	string_free(title);
}

/**
 * Display special prompt for rune inscription.
 */
static const char *rune_xtra_prompt(int oid)
{
	const char *no_insc = ", 'r'ecall, '{'";
	const char *with_insc = ", 'r'ecall, '{', '}'";

	/* Appropriate prompt */
	return rune_note(oid) ? with_insc : no_insc;
}

/**
 * Special key actions for rune inscription.
 */
static void rune_xtra_act(struct keypress ch, int oid)
{
	/* Uninscribe */
	if (ch.code == '}') {
		rune_set_note(oid, NULL);
	} else if (ch.code == '{') {
		/* Inscribe */
		char note_text[80] = "";

		/* Avoid the prompt getting in the way */
		screen_save();

		/* Prompt */
		prt("Inscribe with: ", 0, 0);

		/* Default note */
		if (rune_note(oid))
			strnfmt(note_text, sizeof(note_text), "%s",
					quark_str(rune_note(oid)));

		/* Get an inscription */
		if (askfor_aux(note_text, sizeof(note_text), NULL)) {
			/* Remove old inscription if existent */
			if (rune_note(oid))
				rune_set_note(oid, NULL);

			/* Add the autoinscription */
			rune_set_note(oid, note_text);
			rune_autoinscribe(oid);

			/* Redraw gear */
			player->upkeep->redraw |= (PR_INVEN | PR_EQUIP);
		}

		/* Reload the screen */
		screen_load();
	}
}



/**
 * Display rune knowledge.
 */
static void do_cmd_knowledge_runes(const char *name, int row)
{
	group_funcs rune_var_f = {rune_var_name, NULL, rune_var, 0,
							  N_ELEMENTS(rune_group_text), false};

	member_funcs rune_f = {display_rune, rune_lore, NULL, NULL,
						   rune_xtra_prompt, rune_xtra_act, 0};

	int *runes;
	int rune_max = max_runes();
	int count = 0;
	int i;
	char buf[30];

	runes = mem_zalloc(rune_max * sizeof(int));

	for (i = 0; i < rune_max; i++) {
		/* Ignore unknown runes */
		if (!player_knows_rune(player, i))
			continue;

		runes[count++] = i;
	}

	my_strcpy(buf, format("runes (%d unknown)", rune_max - count), sizeof(buf));

	display_knowledge(buf, runes, count, rune_var_f, rune_f, "Inscribed");
	mem_free(runes);
}

/**
 * ------------------------------------------------------------------------
 * TERRAIN FEATURES
 * ------------------------------------------------------------------------ */

/**
 * Description of each feature group.
 */
static const char *feature_group_text[] =
{
	"Floors",
	"Doors",
	"Stairs",
	"Walls",
	"Streamers",
	"Obstructions",
	"Stores",
	"Other",
	NULL
};


/**
 * Display the features in a group.
 */
static void display_feature(int col, int row, bool cursor, int oid )
{
	struct feature *feat = &f_info[oid];
	byte attr = curs_attrs[CURS_KNOWN][(int)cursor];

	c_prt(attr, feat->name, row, col);

	if (tile_height == 1) {
		/* Display symbols */
		col = 65;
		col += big_pad(col, row, feat_x_attr[LIGHTING_DARK][feat->fidx],
					   feat_x_char[LIGHTING_DARK][feat->fidx]);
		col += big_pad(col, row, feat_x_attr[LIGHTING_LIT][feat->fidx],
					   feat_x_char[LIGHTING_LIT][feat->fidx]);
		col += big_pad(col, row, feat_x_attr[LIGHTING_TORCH][feat->fidx],
					   feat_x_char[LIGHTING_TORCH][feat->fidx]);
		(void) big_pad(col, row, feat_x_attr[LIGHTING_LOS][feat->fidx],
					   feat_x_char[LIGHTING_LOS][feat->fidx]);
	}
}


static int f_cmp_fkind(const void *a, const void *b)
{
	const int a_val = *(const int *)a;
	const int b_val = *(const int *)b;
	const struct feature *fa = &f_info[a_val];
	const struct feature *fb = &f_info[b_val];

	/* Group by */
	int c = feat_order(a_val) - feat_order(b_val);
	if (c) return c;

	/* Order by feature name */
	return strcmp(fa->name, fb->name);
}

static const char *fkind_name(int gid)
{
	return feature_group_text[gid];
}


/**
 * Disgusting hack to allow 4 in 1 editing of terrain visuals
 */
static enum grid_light_level f_uik_lighting = LIGHTING_LIT;

/* XXX needs *better* retooling for multi-light terrain */
static byte *f_xattr(int oid)
{
	return &feat_x_attr[f_uik_lighting][oid];
}
static wchar_t *f_xchar(int oid)
{
	return &feat_x_char[f_uik_lighting][oid];
}
static void feat_lore(int oid)
{
	struct feature *feat = &f_info[oid];
	textblock *tb = textblock_new();
	char *title = string_make(feat->name);

	if (feat->desc) {
		my_strcap(title);
		textblock_append_c(tb, COLOUR_L_BLUE, "%s", title);
		textblock_append(tb, "\n");
		textblock_append(tb, "%s", feat->desc);
		textblock_append(tb, "\n");
		textui_textblock_show(tb, SCREEN_REGION, NULL);
		textblock_free(tb);
	}

	string_free(title);
}
static const char *feat_prompt(int oid)
{
	(void)oid;
		switch (f_uik_lighting) {
				case LIGHTING_LIT:  return ", 'l/L' for lighting (lit)";
                case LIGHTING_TORCH: return ", 'l/L' for lighting (torch)";
				case LIGHTING_LOS:  return ", 'l/L' for lighting (LOS)";
				default:	return ", 'l/L' for lighting (dark)";
		}		
}

/**
 * Special key actions for cycling lighting
 */
static void f_xtra_act(struct keypress ch, int oid)
{
	/* XXX must be a better way to cycle this */
	if (ch.code == 'l') {
		switch (f_uik_lighting) {
				case LIGHTING_LIT:  f_uik_lighting = LIGHTING_TORCH; break;
                case LIGHTING_TORCH: f_uik_lighting = LIGHTING_LOS; break;
				case LIGHTING_LOS:  f_uik_lighting = LIGHTING_DARK; break;
				default:	f_uik_lighting = LIGHTING_LIT; break;
		}		
	} else if (ch.code == 'L') {
		switch (f_uik_lighting) {
				case LIGHTING_DARK:  f_uik_lighting = LIGHTING_LOS; break;
                case LIGHTING_LOS: f_uik_lighting = LIGHTING_TORCH; break;
				case LIGHTING_LIT:  f_uik_lighting = LIGHTING_DARK; break;
				default:	f_uik_lighting = LIGHTING_LIT; break;
		}
	}
	
}


/**
 * Interact with feature visuals.
 */
static void do_cmd_knowledge_features(const char *name, int row)
{
	group_funcs fkind_f = {fkind_name, f_cmp_fkind, feat_order, 0,
						   N_ELEMENTS(feature_group_text), false};

	member_funcs feat_f = {display_feature, feat_lore, f_xchar, f_xattr,
						   feat_prompt, f_xtra_act, 0};

	int *features;
	int f_count = 0;
	int i;

	features = mem_zalloc(z_info->f_max * sizeof(int));

	for (i = 0; i < z_info->f_max; i++) {
		/* Ignore non-features and mimics */
		if (f_info[i].name == 0 || f_info[i].mimic)
			continue;

		/* Currently no filter for features */
		features[f_count++] = i;
	}

	display_knowledge("features", features, f_count, fkind_f, feat_f,
					  "                    Sym");
	mem_free(features);
}

/**
 * ------------------------------------------------------------------------
 * TRAPS
 * ------------------------------------------------------------------------ */

/**
 * Description of each feature group.
 */
static const char *trap_group_text[] =
{
	"Runes",
	"Locks",
	"Traps",
	"Other",
	NULL
};


/**
 * Display the features in a group.
 */
static void display_trap(int col, int row, bool cursor, int oid )
{
	struct trap_kind *trap = &trap_info[oid];
	byte attr = curs_attrs[CURS_KNOWN][(int)cursor];

	c_prt(attr, trap->desc, row, col);

	if (tile_height == 1) {
		/* Display symbols */
		col = 65;
		col += big_pad(col, row, trap_x_attr[LIGHTING_DARK][trap->tidx],
				trap_x_char[LIGHTING_DARK][trap->tidx]);
		col += big_pad(col, row, trap_x_attr[LIGHTING_LIT][trap->tidx],
				trap_x_char[LIGHTING_LIT][trap->tidx]);
		col += big_pad(col, row, trap_x_attr[LIGHTING_TORCH][trap->tidx],
				trap_x_char[LIGHTING_TORCH][trap->tidx]);
		(void) big_pad(col, row, trap_x_attr[LIGHTING_LOS][trap->tidx],
				trap_x_char[LIGHTING_LOS][trap->tidx]);
	}
}

static int trap_order(int trap)
{
	const struct trap_kind *t = &trap_info[trap];

	if (trf_has(t->flags, TRF_GLYPH))
		return 0;
	else if (trf_has(t->flags, TRF_LOCK))
		return 1;
	else if (trf_has(t->flags, TRF_TRAP))
		return 2;
	else
		return 3;
}

static int t_cmp_tkind(const void *a, const void *b)
{
	const int a_val = *(const int *)a;
	const int b_val = *(const int *)b;
	const struct trap_kind *ta = &trap_info[a_val];
	const struct trap_kind *tb = &trap_info[b_val];

	/* Group by */
	int c = trap_order(a_val) - trap_order(b_val);
	if (c) return c;

	/* Order by name */
	if (ta->name) {
		if (tb->name)
			return strcmp(ta->name, tb->name);
		else
			return 1;
	} else if (tb->name) {
		return -1;
	}

	return 0;
}

static const char *tkind_name(int gid)
{
	return trap_group_text[gid];
}


/**
 * Disgusting hack to allow 4 in 1 editing of trap visuals
 */
static enum grid_light_level t_uik_lighting = LIGHTING_LIT;

/* XXX needs *better* retooling for multi-light terrain */
static byte *t_xattr(int oid)
{
	return &trap_x_attr[t_uik_lighting][oid];
}
static wchar_t *t_xchar(int oid)
{
	return &trap_x_char[t_uik_lighting][oid];
}
static void trap_lore(int oid)
{
	struct trap_kind *trap = &trap_info[oid];
	textblock *tb = textblock_new();
	char *title = string_make(trap->desc);

	if (trap->text) {
		my_strcap(title);
		textblock_append_c(tb, COLOUR_L_BLUE, "%s", title);
		textblock_append(tb, "\n");
		textblock_append(tb, "%s", trap->text);
		textblock_append(tb, "\n");
		textui_textblock_show(tb, SCREEN_REGION, NULL);
		textblock_free(tb);
	}

	string_free(title);
}

static const char *trap_prompt(int oid)
{
	(void)oid;
	return ", 'l' to cycle lighting";
}

/**
 * Special key actions for cycling lighting
 */
static void t_xtra_act(struct keypress ch, int oid)
{
	/* XXX must be a better way to cycle this */
	if (ch.code == 'l') {
		switch (t_uik_lighting) {
				case LIGHTING_LIT:  t_uik_lighting = LIGHTING_TORCH; break;
                case LIGHTING_TORCH: t_uik_lighting = LIGHTING_LOS; break;
				case LIGHTING_LOS:  t_uik_lighting = LIGHTING_DARK; break;
				default:	t_uik_lighting = LIGHTING_LIT; break;
		}		
	} else if (ch.code == 'L') {
		switch (t_uik_lighting) {
				case LIGHTING_DARK:  t_uik_lighting = LIGHTING_LOS; break;
                case LIGHTING_LOS: t_uik_lighting = LIGHTING_TORCH; break;
				case LIGHTING_LIT:  t_uik_lighting = LIGHTING_DARK; break;
				default:	t_uik_lighting = LIGHTING_LIT; break;
		}
	}
	
}


/**
 * Interact with trap visuals.
 */
static void do_cmd_knowledge_traps(const char *name, int row)
{
	group_funcs tkind_f = {tkind_name, t_cmp_tkind, trap_order, 0,
						   N_ELEMENTS(trap_group_text), false};

	member_funcs trap_f = {display_trap, trap_lore, t_xchar, t_xattr,
						   trap_prompt, t_xtra_act, 0};

	int *traps;
	int t_count = 0;
	int i;

	traps = mem_zalloc(z_info->trap_max * sizeof(int));

	for (i = 0; i < z_info->trap_max; i++) {
		if (!trap_info[i].name) continue;

		traps[t_count++] = i;
	}

	display_knowledge("traps", traps, t_count, tkind_f, trap_f,
					  "                    Sym");
	mem_free(traps);
}


/**
 * ------------------------------------------------------------------------
 * SHAPECHANGE
 * ------------------------------------------------------------------------ */

/**
 * Counts the number of interesting shapechanges and returns it.
 */
static int count_interesting_shapes(void)
{
	int count = 0;
	struct player_shape *s;

	for (s = shapes; s; s = s->next) {
		if (! streq(s->name, "normal")) {
			++count;
		}
	}

	return count;
}


/**
 * Is a comparison function for an array of struct player_shape* which is
 * compatible with sort() and puts the elements in ascending alphabetical
 * order by name.
 */
static int compare_shape_names(const void *left, const void *right)
{
	const struct player_shape * const *sleft = left;
	const struct player_shape * const *sright = right;

	return my_stricmp((*sleft)->name, (*sright)->name);
}


static void shape_lore_helper_append_to_list(const char* item,
	const char ***list, int* p_nmax, int *p_n)
{
	if (*p_n >= *p_nmax) {
		if (*p_nmax == 0) {
			*p_nmax = 4;
		} else {
			assert(*p_nmax > 0);
			*p_nmax *= 2;
		}
		*list = mem_realloc(*list, *p_nmax * sizeof(**list));
	}
	(*list)[*p_n] = string_make(item);
	++*p_n;
}


static const char *skill_index_to_name(int i)
{
	const char *name;

	switch (i) {
	case SKILL_DISARM_PHYS:
		name = "physical disarming";
		break;

	case SKILL_DISARM_MAGIC:
		name = "magical disarming";
		break;

	case SKILL_DEVICE:
		name = "magic devices";
		break;

	case SKILL_SAVE:
		name = "saving throws";
		break;

	case SKILL_SEARCH:
		name = "searching";
		break;

	case SKILL_TO_HIT_MELEE:
		name = "melee to hit";
		break;

	case SKILL_TO_HIT_BOW:
		name = "shooting to hit";
		break;

	case SKILL_TO_HIT_THROW:
		name = "throwing to hit";
		break;

	case SKILL_DIGGING:
		name = "digging";
		break;

	default:
		name = "unknown skill";
		break;
	}

	return name;
}


static void shape_lore_append_list(textblock *tb,
	const char * const *list, int n)
{
	int i;

	if (n > 0) {
		textblock_append(tb, " %s", list[0]);
	}
	for (i = 1; i < n; ++i) {
		textblock_append(tb, "%s %s", (i < n - 1) ? "," : " and",
			list[i]);
	}
}


static void shape_lore_append_basic_combat(textblock *tb,
	const struct player_shape *s)
{
	char toa_msg[24];
	char toh_msg[24];
	char tod_msg[24];
	const char* msgs[3];
	int n = 0;

	if (s->to_a != 0) {
		strnfmt(toa_msg, sizeof(toa_msg), "%+d to AC", s->to_a);
		msgs[n] = toa_msg;
		++n;
	}
	if (s->to_h != 0) {
		strnfmt(toh_msg, sizeof(toh_msg), "%+d to hit", s->to_h);
		msgs[n] = toh_msg;
		++n;
	}
	if (s->to_d != 0) {
		strnfmt(tod_msg, sizeof(tod_msg), "%+d to damage", s->to_d);
		msgs[n] = tod_msg;
		++n;
	}
	if (n > 0) {
		textblock_append(tb, "Adds");
		shape_lore_append_list(tb, msgs, n);
		textblock_append(tb, ".\n");
	}
}


static void shape_lore_append_skills(textblock *tb,
	const struct player_shape *s)
{
	const char **msgs = NULL;
	int nmax = 0, n = 0;
	int i;

	for (i = 0; i < SKILL_MAX; ++i) {
		if (s->skills[i] != 0) {
			shape_lore_helper_append_to_list(
				format("%+d to %s", s->skills[i],
					skill_index_to_name(i)),
				&msgs, &nmax, &n);
		}
	}

	if (n > 0) {
		textblock_append(tb, "Adds");
		shape_lore_append_list(tb, msgs, n);
		textblock_append(tb, ".\n");
		for (i = 0; i < n; ++i) {
			string_free((char*) msgs[i]);
		}
	}

	mem_free(msgs);
}


static void shape_lore_append_non_stat_modifiers(textblock *tb,
	const struct player_shape *s)
{
	const char **msgs = NULL;
	int nmax = 0, n = 0;
	int i;

	for (i = STAT_MAX; i < OBJ_MOD_MAX; ++i) {
		if (s->modifiers[i] != 0) {
			shape_lore_helper_append_to_list(
				format("%+d to %s",
					s->modifiers[i],
					lookup_obj_property(OBJ_PROPERTY_MOD, i)->name),
				&msgs, &nmax, &n);
		}
	}

	if (n > 0) {
		textblock_append(tb, "Adds");
		shape_lore_append_list(tb, msgs, n);
		textblock_append(tb, ".\n");
		for (i = 0; i < n; ++i) {
			string_free((char*) msgs[i]);
		}
	}

	mem_free(msgs);
}


static void shape_lore_append_stat_modifiers(textblock *tb,
	const struct player_shape *s)
{
	const char **msgs = NULL;
	int nmax = 0, n = 0;
	int i;

	for (i = 0; i < STAT_MAX; ++i) {
		if (s->modifiers[i] != 0) {
			shape_lore_helper_append_to_list(
				format("%+d to %s",
					s->modifiers[i],
					lookup_obj_property(OBJ_PROPERTY_MOD, i)->name),
				&msgs, &nmax, &n);
		}
	}

	if (n > 0) {
		textblock_append(tb, "Adds");
		shape_lore_append_list(tb, msgs, n);
		textblock_append(tb, ".\n");
		for (i = 0; i < n; ++i) {
			string_free((char*) msgs[i]);
		}
	}

	mem_free(msgs);
}


static void shape_lore_append_resistances(textblock *tb,
	const struct player_shape *s)
{
	const char* vul[ELEM_MAX];
	const char* res[ELEM_MAX];
	const char* imm[ELEM_MAX];
	int nvul = 0, nres = 0, nimm = 0;
	int i;

	for (i = 0; i < ELEM_MAX; ++i) {
		if (s->el_info[i].res_level < 0) {
			vul[nvul] = projections[i].name;
			++nvul;
		} else if (s->el_info[i].res_level >= 3) {
			imm[nimm] = projections[i].name;
			++nimm;
		} else if (s->el_info[i].res_level != 0) {
			res[nres] = projections[i].name;
			++nres;
		}
	}

	if (nvul != 0) {
		textblock_append(tb, "Makes you vulnerable to");
		shape_lore_append_list(tb, vul, nvul);
		textblock_append(tb, ".\n");
	}

	if (nres != 0) {
		textblock_append(tb, "Makes you resistant to");
		shape_lore_append_list(tb, res, nres);
		textblock_append(tb, ".\n");
	}

	if (nimm != 0) {
		textblock_append(tb, "Makes you immune to");
		shape_lore_append_list(tb, imm, nimm);
		textblock_append(tb, ".\n");
	}
}


static void shape_lore_append_protection_flags(textblock *tb,
	const struct player_shape *s)
{
	const char **msgs = NULL;
	int nmax = 0, n = 0;
	int i;

	for (i = 1; i < OF_MAX; ++i) {
		struct obj_property *prop =
			lookup_obj_property(OBJ_PROPERTY_FLAG, i);

		if (prop->subtype == OFT_PROT &&
			of_has(s->flags, prop->index)) {
			shape_lore_helper_append_to_list(
				prop->desc, &msgs, &nmax, &n);
		}
	}

	if (n > 0) {
		textblock_append(tb, "Provides projection from");
		shape_lore_append_list(tb, msgs, n);
		textblock_append(tb, ".\n");
		for (i = 0; i < n; ++i) {
			string_free((char*) msgs[i]);
		}
	}

	mem_free(msgs);
}


static void shape_lore_append_sustains(textblock *tb,
	const struct player_shape *s)
{
	const char **msgs = NULL;
	int nmax = 0, n = 0;
	int i;

	for (i = 0; i < STAT_MAX; ++i) {
		struct obj_property *prop =
			lookup_obj_property(OBJ_PROPERTY_STAT, i);

		if (of_has(s->flags, sustain_flag(prop->index))) {
			shape_lore_helper_append_to_list(
				prop->name, &msgs, &nmax, &n);
		}
	}

	if (n > 0) {
		textblock_append(tb, "Sustains");
		shape_lore_append_list(tb, msgs, n);
		textblock_append(tb, ".\n");
		for (i = 0; i < n; ++i) {
			string_free((char*) msgs[i]);
		}
	}

	mem_free(msgs);
}


static void shape_lore_append_misc_flags(textblock *tb,
	const struct player_shape *s)
{
	int n = 0;
	int i;
	struct player_ability *ability;

	for (i = 1; i < OF_MAX; ++i) {
		struct obj_property *prop =
			lookup_obj_property(OBJ_PROPERTY_FLAG, i);

		if ((prop->subtype == OFT_MISC || prop->subtype == OFT_MELEE ||
			prop->subtype == OFT_BAD) &&
			of_has(s->flags, prop->index)) {
			textblock_append(tb, "%s%s.", (n > 0) ? "  " : "",
				prop->desc);
			++n;
		}
	}

	for (ability = player_abilities; ability; ability = ability->next) {
		if (streq(ability->type, "player") &&
			pf_has(s->pflags, ability->index)) {
			textblock_append(tb, "%s%s", (n > 0) ? "  " : "",
				ability->desc);
			++n;
		}
	}

	if (n > 0) {
		textblock_append(tb, "\n");
	}
}


static void shape_lore_append_change_effects(textblock *tb,
	const struct player_shape *s)
{
	textblock *tbe = effect_describe(s->effect, "Changing into the shape ",
		0, false);

	if (tbe) {
		textblock_append_textblock(tb, tbe);
		textblock_free(tbe);
		textblock_append(tb, ".\n");
	}
}


static void shape_lore_append_triggering_spells(textblock *tb,
	const struct player_shape *s)
{
	int n = 0;
	struct player_class *c;

	for (c = classes; c; c = c->next) {
		int ibook;

		for (ibook = 0; ibook < c->magic.num_books; ++ibook) {
			const struct class_book *book = c->magic.books + ibook;
			const struct object_kind *kind =
				lookup_kind(book->tval, book->sval);
			int ispell;

			if (!kind || !kind->name) {
				continue;
			}
			for (ispell = 0; ispell < book->num_spells; ++ispell) {
				const struct class_spell *spell =
					book->spells + ispell;
				const struct effect *effect;

				for (effect = spell->effect;
					effect;
					effect = effect->next) {
					if (effect->index == EF_SHAPECHANGE &&
						effect->subtype == s->sidx) {
						if (n == 0) {
							textblock_append(tb, "\n");
						}
						textblock_append(tb,
							"The %s spell, %s, from %s triggers the shapechange.",
							c->name,
							spell->name,
							kind->name
						);
						++n;
					}
				}
			}
		}
	}

	if (n > 0) {
		textblock_append(tb, "\n");
	}
}


/**
 * Display information about a shape change.
 */
static void shape_lore(const struct player_shape *s)
{
	textblock *tb = textblock_new();

	textblock_append(tb, "%s", s->name);
	textblock_append(tb, "\nLike all shapes, the equipment at the time of "
		"the shapechange sets the base attributes, including damage "
		"per blow, number of blows and resistances.\n");
	shape_lore_append_basic_combat(tb, s);
	shape_lore_append_skills(tb, s);
	shape_lore_append_non_stat_modifiers(tb, s);
	shape_lore_append_stat_modifiers(tb, s);
	shape_lore_append_resistances(tb, s);
	shape_lore_append_protection_flags(tb, s);
	shape_lore_append_sustains(tb, s);
	shape_lore_append_misc_flags(tb, s);
	shape_lore_append_change_effects(tb, s);
	shape_lore_append_triggering_spells(tb, s);

	textui_textblock_show(tb, SCREEN_REGION, NULL);
	textblock_free(tb);
}


static void do_cmd_knowledge_shapechange(const char *name, int row)
{
	region header_region = { 0, 0, -1, 5 };
	region list_region = { 0, 6, -1, -2 };
	int count = count_interesting_shapes();
	struct menu* m;
	struct player_shape **sarray;
	const char **narray;
	int omode;
	int h, mark, mark_old;
	bool displaying, redraw;
	struct player_shape *s;
	int i;

	if (!count) {
		return;
	}

	m = menu_new(MN_SKIN_SCROLL, menu_find_iter(MN_ITER_STRINGS));

	/* Set up an easily indexable list of the interesting shapes. */
	sarray = mem_alloc(count * sizeof(*sarray));
	for (s = shapes, i = 0; s; s = s->next) {
		if (streq(s->name, "normal")) {
			continue;
		}
		sarray[i] = s;
		++i;
	}

	/*
	 * Sort them alphabetically by name and set up an array with just the
	 * names.
	 */
	sort(sarray, count, sizeof(sarray[0]), compare_shape_names);
	narray = mem_alloc(count * sizeof(*narray));
	for (i = 0; i < count; ++i) {
		narray[i] = sarray[i]->name;
	}

	menu_setpriv(m, count, narray);
	menu_layout(m, &list_region);
	m->flags |= MN_DBL_TAP;

	screen_save();
	clear_from(0);

	/* Disable the roguelike commands for the duration */
	omode = OPT(player, rogue_like_commands);
	OPT(player, rogue_like_commands) = false;

	h = 0;
	mark = 0;
	mark_old = -1;
	displaying = true;
	redraw = true;
	while (displaying) {
		bool recall = false;
		int wnew, hnew;
		ui_event ke0 = EVENT_EMPTY;
		ui_event ke;

		Term_get_size(&wnew, &hnew);
		if (h != hnew) {
			h = hnew;
			redraw = true;
		}

		if (redraw) {
			region_erase(&header_region);
			prt("Knowledge - shapes", 2, 0);
			prt("Name", 4, 0);
			for (i = 0; i < MIN(80, wnew); i++) {
				Term_putch(i, 5, COLOUR_WHITE, L'=');
			}
			prt("<dir>, 'r' to recall, ESC", h - 2, 0);
			redraw = false;
		}

		if (mark_old != mark) {
			mark_old = mark;
			m->cursor = mark;
		}

		menu_refresh(m, false);

		handle_stuff(player);

		ke = inkey_ex();
		if (ke.type == EVT_MOUSE) {
			menu_handle_mouse(m, &ke, &ke0);
		} else if (ke.type == EVT_KBRD) {
			menu_handle_keypress(m, &ke, &ke0);
		}
		if (ke0.type != EVT_NONE) {
			ke = ke0;
		}

		switch (ke.type) {
			case EVT_KBRD:
				if (ke.key.code == 'r' || ke.key.code == 'R') {
					recall = true;
				}
				break;

			case EVT_ESCAPE:
				displaying = false;
				break;

			case EVT_SELECT:
				if (mark == m->cursor) {
					recall = true;
				}
				break;

			case EVT_MOVE:
				mark = m->cursor;
				break;

			default:
				break;
		}

		if (recall) {
			assert(mark >= 0 && mark < count);
			shape_lore(sarray[mark]);
		}
	}

	/* Restore roguelike option */
	OPT(player, rogue_like_commands) = omode;

	screen_load();

	mem_free(narray);
	mem_free(sarray);
	menu_free(m);
}


/**
 * ------------------------------------------------------------------------
 * Main knowledge menus
 * ------------------------------------------------------------------------ */

/* The first row of the knowledge_actions menu which does store knowledge */
#define STORE_KNOWLEDGE_ROW 8

static void do_cmd_knowledge_store(const char *name, int row)
{
	textui_store_knowledge(row - STORE_KNOWLEDGE_ROW);
}

static void do_cmd_knowledge_scores(const char *name, int row)
{
	show_scores();
}

static void do_cmd_knowledge_history(const char *name, int row)
{
	history_display();
}

static void do_cmd_knowledge_equip_cmp(const char* name, int row)
{
	equip_cmp_display();
}

static bool handle_store_shortcuts(struct menu *m, const ui_event *ev, int oid)
{
	int i = 0;

	assert(ev->type == EVT_KBRD);
	while (1) {
		if (! m->cmd_keys[i]) {
			return false;
		}
		if (ev->key.code == (unsigned) m->cmd_keys[i]) {
			menu_action *acts = menu_priv(m);

			do_cmd_knowledge_store(
				acts[i + STORE_KNOWLEDGE_ROW].name,
				i + STORE_KNOWLEDGE_ROW);
			return true;
		}
		++i;
	}
}

/**
 * Definition of the "player knowledge" menu.
 */
static menu_action knowledge_actions[] =
{
{ 0, 0, "Display object knowledge",   	   textui_browse_object_knowledge },
{ 0, 0, "Display rune knowledge",   	   do_cmd_knowledge_runes },
{ 0, 0, "Display artifact knowledge", 	   do_cmd_knowledge_artifacts },
{ 0, 0, "Display ego item knowledge", 	   do_cmd_knowledge_ego_items },
{ 0, 0, "Display monster knowledge",  	   do_cmd_knowledge_monsters  },
{ 0, 0, "Display feature knowledge",  	   do_cmd_knowledge_features  },
{ 0, 0, "Display trap knowledge",          do_cmd_knowledge_traps  },
{ 0, 0, "Display shapechange effects",     do_cmd_knowledge_shapechange },
{ 0, 0, "Display contents of general store (1)", do_cmd_knowledge_store },
{ 0, 0, "Display contents of armourer (2)",      do_cmd_knowledge_store },
{ 0, 0, "Display contents of weaponsmith (3)",   do_cmd_knowledge_store },
{ 0, 0, "Display contents of bookseller (4)",    do_cmd_knowledge_store },
{ 0, 0, "Display contents of alchemist (5)",     do_cmd_knowledge_store },
{ 0, 0, "Display contents of magic shop (6)",    do_cmd_knowledge_store },
{ 0, 0, "Display contents of black market (7)",  do_cmd_knowledge_store },
{ 0, 0, "Display contents of home (8)",          do_cmd_knowledge_store },
{ 0, 0, "Display hall of fame",       	   do_cmd_knowledge_scores    },
{ 0, 0, "Display character history",  	   do_cmd_knowledge_history   },
{ 0, 0, "Display equippable comparison",   do_cmd_knowledge_equip_cmp },
};

static struct menu knowledge_menu;

/**
 * Keep macro counts happy.
 */
static void cleanup_cmds(void) {
	mem_free(obj_group_order);
}

void textui_knowledge_init(void)
{
	/* Initialize the menus */
	struct menu *menu = &knowledge_menu;
	menu_init(menu, MN_SKIN_SCROLL, menu_find_iter(MN_ITER_ACTIONS));
	menu_setpriv(menu, N_ELEMENTS(knowledge_actions), knowledge_actions);

	menu->title = "Display current knowledge";
	menu->selections = lower_case;
	/* Shortcuts to get the contents of the stores by number; does prevent
	 * the normal use of 4 and 6 to go to the previous or next menu */
	menu->cmd_keys = "12345678";
	menu->keys_hook = handle_store_shortcuts;

	/* initialize other static variables */
	if (!obj_group_order) {
		int i;
		int gid = -1;

		obj_group_order = mem_zalloc((TV_MAX + 1) * sizeof(int));
		atexit(cleanup_cmds);

		/* Allow for missing values */
		for (i = 0; i < TV_MAX; i++)
			obj_group_order[i] = -1;

		for (i = 0; 0 != object_text_order[i].tval; i++) {
			if (kb_info[object_text_order[i].tval].num_svals == 0) continue;
			if (object_text_order[i].name) gid = i;
			obj_group_order[object_text_order[i].tval] = gid;
		}
	}
}


/**
 * Display the "player knowledge" menu, greying out items that won't display
 * anything.
 */
void textui_browse_knowledge(void)
{
	int i, rune_max = max_runes();
	region knowledge_region = { 0, 0, -1, 2 + (int)N_ELEMENTS(knowledge_actions) };

	/* Runes */
	knowledge_actions[1].flags = MN_ACT_GRAYED;
	for (i = 0; i < rune_max; i++) {
		if (player_knows_rune(player, i) || OPT(player, cheat_xtra)) {
			knowledge_actions[1].flags = 0;
		    break;
		}
	}
		
	/* Artifacts */
	if (collect_known_artifacts(NULL, 0) > 0)
		knowledge_actions[2].flags = 0;
	else
		knowledge_actions[2].flags = MN_ACT_GRAYED;

	/* Ego items */
	knowledge_actions[3].flags = MN_ACT_GRAYED;
	for (i = 0; i < z_info->e_max; i++) {
		if (e_info[i].everseen || OPT(player, cheat_xtra)) {
			knowledge_actions[3].flags = 0;
			break;
		}
	}

	/* Monsters */
	if (count_known_monsters() > 0)
		knowledge_actions[4].flags = 0;
	else
		knowledge_actions[4].flags = MN_ACT_GRAYED;

	/* Shapechanges */
	knowledge_actions[7].flags = (count_interesting_shapes() > 0) ?
		0 : MN_ACT_GRAYED;

	screen_save();
	menu_layout(&knowledge_menu, &knowledge_region);

	clear_from(0);
	menu_select(&knowledge_menu, 0, false);

	screen_load();
}


/**
 * ------------------------------------------------------------------------
 * Other knowledge functions
 * ------------------------------------------------------------------------ */

/**
 * Recall the most recent message
 */
void do_cmd_message_one(void)
{
	/* Recall one message XXX XXX XXX */
	c_prt(message_color(0), format( "> %s", message_str(0)), 0, 0);
}


/**
 * Show previous messages to the user
 *
 * The screen format uses line 0 and 23 for headers and prompts,
 * skips line 1 and 22, and uses line 2 thru 21 for old messages.
 *
 * This command shows you which commands you are viewing, and allows
 * you to "search" for strings in the recall.
 *
 * Note that messages may be longer than 80 characters, but they are
 * displayed using "infinite" length, with a special sub-command to
 * "slide" the virtual display to the left or right.
 *
 * Attempt to only highlight the matching portions of the string.
 */
void do_cmd_messages(void)
{
	ui_event ke;

	bool more = true;

	int i, j, n, q;
	int wid, hgt;

	char shower[80] = "";

	/* Total messages */
	n = messages_num();

	/* Start on first message */
	i = 0;

	/* Start at leftmost edge */
	q = 0;

	/* Get size */
	Term_get_size(&wid, &hgt);

	/* Save screen */
	screen_save();

	/* Process requests until done */
	while (more) {
		/* Clear screen */
		Term_clear();

		/* Dump messages */
		for (j = 0; (j < hgt - 4) && (i + j < n); j++) {
			const char *msg;
			const char *str = message_str(i + j);
			byte attr = message_color(i + j);
			u16b count = message_count(i + j);

			if (count == 1)
				msg = str;
			else
				msg = format("%s <%dx>", str, count);

			/* Apply horizontal scroll */
			msg = ((int)strlen(msg) >= q) ? (msg + q) : "";

			/* Dump the messages, bottom to top */
			Term_putstr(0, hgt - 3 - j, -1, attr, msg);

			/* Highlight "shower" */
			if (strlen(shower)) {
				str = msg;

				/* Display matches */
				while ((str = my_stristr(str, shower)) != NULL) {
					int len = strlen(shower);

					/* Display the match */
					Term_putstr(str-msg, hgt - 3 - j, len, COLOUR_YELLOW, str);

					/* Advance */
					str += len;
				}
			}
		}

		/* Display header */
		prt(format("Message recall (%d-%d of %d), offset %d",
				   i, i + j - 1, n, q), 0, 0);

		/* Display prompt (not very informative) */
		if (strlen(shower))
			prt("[Movement keys to navigate, '-' for next, '=' to find]",
				hgt - 1, 0);
		else
			prt("[Movement keys to navigate, '=' to find, or ESCAPE to exit]",
				hgt - 1, 0);
			
		/* Get a command */
		ke = inkey_ex();

		/* Scroll forwards or backwards using mouse clicks */
		if (ke.type == EVT_MOUSE) {
			if (ke.mouse.button == 1) {
				if (ke.mouse.y <= hgt / 2) {
					/* Go older if legal */
					if (i + 20 < n)
						i += 20;
				} else {
					/* Go newer */
					i = (i >= 20) ? (i - 20) : 0;
				}
			} else if (ke.mouse.button == 2) {
				more = false;
			}
		} else if (ke.type == EVT_KBRD) {
			switch (ke.key.code) {
				case ESCAPE:
				{
					more = false;
					break;
				}

				case '=':
				{
					/* Get the string to find */
					prt("Find: ", hgt - 1, 0);
					if (!askfor_aux(shower, sizeof shower, NULL)) continue;
		
					/* Set to find */
					ke.key.code = '-';
					break;
				}

				case ARROW_LEFT:
				case '4':
					q = (q >= wid / 2) ? (q - wid / 2) : 0;
					break;

				case ARROW_RIGHT:
				case '6':
					q = q + wid / 2;
					break;

				case ARROW_UP:
				case '8':
					if (i + 1 < n) i += 1;
					break;

				case ARROW_DOWN:
				case '2':
				case KC_ENTER:
					i = (i >= 1) ? (i - 1) : 0;
					break;

				case KC_PGUP:
				case 'p':
				case ' ':
					if (i + 20 < n) i += 20;
					break;

				case KC_PGDOWN:
				case 'n':
					i = (i >= 20) ? (i - 20) : 0;
					break;
			}
		}

		/* Find the next item */
		if (ke.key.code == '-' && strlen(shower)) {
			s16b z;

			/* Scan messages */
			for (z = i + 1; z < n; z++) {
				/* Search for it */
				if (my_stristr(message_str(z), shower)) {
					/* New location */
					i = z;

					/* Done */
					break;
				}
			}
		}
	}

	/* Load screen */
	screen_load();
}



#define GET_ITEM_PARAMS \
 	(USE_EQUIP | USE_INVEN | USE_QUIVER | USE_FLOOR | SHOW_QUIVER | SHOW_EMPTY | IS_HARMLESS)
 
/**
 * Display inventory
 */
void do_cmd_inven(void)
{
	struct object *obj = NULL;
	int ret = 3;

	if (player->upkeep->inven[0] == NULL) {
		msg("You have nothing in your inventory.");
		return;
	}

	/* Start in "inventory" mode */
	player->upkeep->command_wrk = (USE_INVEN);

	/* Loop this menu until an object context menu says differently */
	while (ret == 3) {
		/* Save screen */
		screen_save();

		/* Get an item to use a context command on (Display the inventory) */
		if (get_item(&obj, "Select Item:", NULL, CMD_NULL, NULL,
					 GET_ITEM_PARAMS)) {
			/* Load screen */
			screen_load();

			if (obj && obj->kind) {
				/* Track the object */
				track_object(player->upkeep, obj);

				if (!player_is_shapechanged(player)) {
					while ((ret = context_menu_object(obj)) == 2);
				}
			}
		} else {
			/* Load screen */
			screen_load();

			ret = -1;
		}
	}
}


/**
 * Display equipment
 */
void do_cmd_equip(void)
{
	struct object *obj = NULL;
	int ret = 3;

	if (!player->upkeep->equip_cnt) {
		msg("You are not wielding or wearing anything.");
		return;
	}

	/* Start in "equipment" mode */
	player->upkeep->command_wrk = (USE_EQUIP);

	/* Loop this menu until an object context menu says differently */
	while (ret == 3) {
		/* Save screen */
		screen_save();

		/* Get an item to use a context command on (Display the equipment) */
		if (get_item(&obj, "Select Item:", NULL, CMD_NULL, NULL,
					 GET_ITEM_PARAMS)) {
			/* Load screen */
			screen_load();

			if (obj && obj->kind) {
				/* Track the object */
				track_object(player->upkeep, obj);

				if (!player_is_shapechanged(player)) {
					while ((ret = context_menu_object(obj)) == 2);
				}

				/* Stay in "equipment" mode */
				player->upkeep->command_wrk = (USE_EQUIP);
			}
		} else {
			/* Load screen */
			screen_load();

			ret = -1;
		}
	}
}


/**
 * Display equipment
 */
void do_cmd_quiver(void)
{
	struct object *obj = NULL;
	int ret = 3;

	if (player->upkeep->quiver_cnt == 0) {
		msg("You have nothing in your quiver.");
		return;
	}

	/* Start in "quiver" mode */
	player->upkeep->command_wrk = (USE_QUIVER);

	/* Loop this menu until an object context menu says differently */
	while (ret == 3) {
		/* Save screen */
		screen_save();

		/* Get an item to use a context command on (Display the quiver) */
		if (get_item(&obj, "Select Item:", NULL, CMD_NULL, NULL,
					 GET_ITEM_PARAMS)) {
			/* Load screen */
			screen_load();

			if (obj && obj->kind) {
				/* Track the object */
				track_object(player->upkeep, obj);

				if (!player_is_shapechanged(player)) {
					while  ((ret = context_menu_object(obj)) == 2);
				}

				/* Stay in "quiver" mode */
				player->upkeep->command_wrk = (USE_QUIVER);
			}
		} else {
			/* Load screen */
			screen_load();

			ret = -1;
		}
	}
}


/**
 * Look command
 */
void do_cmd_look(void)
{
	/* Look around */
	if (target_set_interactive(TARGET_LOOK, -1, -1))
	{
		msg("Target Selected.");
	}
}



/**
 * Number of basic grids per panel, vertically and horizontally
 */
#define PANEL_SIZE	11

/**
 * Allow the player to examine other sectors on the map
 */
void do_cmd_locate(void)
{
	int y1, x1;

	/* Start at current panel */
	y1 = Term->offset_y;
	x1 = Term->offset_x;

	/* Show panels until done */
	while (1) {
		char tmp_val[80];
		char out_val[160];

		/* Assume no direction */
		int dir = 0;

		/* Get the current panel */
		int y2 = Term->offset_y;
		int x2 = Term->offset_x;
		
		/* Adjust for tiles */
		int panel_hgt = (int)(PANEL_SIZE / tile_height);
		int panel_wid = (int)(PANEL_SIZE / tile_width);

		/* Describe the location */
		if ((y2 == y1) && (x2 == x1)) {
			tmp_val[0] = '\0';
		} else {
			strnfmt(tmp_val, sizeof(tmp_val), "%s%s of",
			        ((y2 < y1) ? " north" : (y2 > y1) ? " south" : ""),
			        ((x2 < x1) ? " west" : (x2 > x1) ? " east" : ""));
		}

		/* Prepare to ask which way to look */
		strnfmt(out_val, sizeof(out_val),
		        "Map sector [%d,%d], which is%s your sector.  Direction?",
		        (y2 / panel_hgt), (x2 / panel_wid), tmp_val);

		/* More detail */
		if (OPT(player, center_player)) {
			strnfmt(out_val, sizeof(out_val),
		        	"Map sector [%d(%02d),%d(%02d)], which is%s your sector.  Direction?",
					(y2 / panel_hgt), (y2 % panel_hgt),
					(x2 / panel_wid), (x2 % panel_wid), tmp_val);
		}

		/* Get a direction */
		while (!dir) {
			struct keypress command = KEYPRESS_NULL;

			/* Get a command (or Cancel) */
			if (!get_com(out_val, (char *)&command.code)) break;

			/* Extract direction */
			dir = target_dir(command);

			/* Error */
			if (!dir) bell("Illegal direction for locate!");
		}

		/* No direction */
		if (!dir) break;

		/* Apply the motion */
		change_panel(dir);

		/* Handle stuff */
		handle_stuff(player);
	}

	/* Verify panel */
	verify_panel();
}

static int cmp_mexp(const void *a, const void *b)
{
	u16b ia = *(const u16b *)a;
	u16b ib = *(const u16b *)b;
	if (r_info[ia].mexp < r_info[ib].mexp)
		return -1;
	if (r_info[ia].mexp > r_info[ib].mexp)
		return 1;
	return (a < b ? -1 : (a > b ? 1 : 0));
}

static int cmp_level(const void *a, const void *b)
{
	u16b ia = *(const u16b *)a;
	u16b ib = *(const u16b *)b;
	if (r_info[ia].level < r_info[ib].level)
		return -1;
	if (r_info[ia].level > r_info[ib].level)
		return 1;
	return cmp_mexp(a, b);
}

static int cmp_tkill(const void *a, const void *b)
{
	u16b ia = *(const u16b *)a;
	u16b ib = *(const u16b *)b;
	if (l_list[ia].tkills < l_list[ib].tkills)
		return -1;
	if (l_list[ia].tkills > l_list[ib].tkills)
		return 1;
	return cmp_level(a, b);
}

static int cmp_pkill(const void *a, const void *b)
{
	u16b ia = *(const u16b *)a;
	u16b ib = *(const u16b *)b;
	if (l_list[ia].pkills < l_list[ib].pkills)
		return -1;
	if (l_list[ia].pkills > l_list[ib].pkills)
		return 1;
	return cmp_tkill(a, b);
}

int cmp_monsters(const void *a, const void *b)
{
	return cmp_level(a, b);
}

/**
 * Search the monster, item, and feature types to find the
 * meaning for the given symbol.
 *
 * Note: We currently search items first, then features, then
 * monsters, and we return the first hit for a symbol.
 * This is to prevent mimics and lurkers from matching
 * a symbol instead of the item or feature it is mimicking.
 *
 * Todo: concatenate all matches into buf. This will be much
 * easier once we can loop through item tvals instead of items
 * (see note below.)
 *
 * Todo: Should this take the user's pref files into account?
 */
static void lookup_symbol(char sym, char *buf, size_t max)
{
	int i;
	struct monster_base *race;

	/* Look through items */
	/* Note: We currently look through all items, and grab the tval when we
	 * find a match.
	 * It would make more sense to loop through tvals, but then we need to
	 * associate a display character with each tval. */
	for (i = 0; i < z_info->k_max; i++) {
		if (char_matches_key(k_info[i].d_char, sym)) {
			strnfmt(buf, max, "%c - %s.", sym, tval_find_name(k_info[i].tval));
			return;
		}
	}

	/* Look through features */
	/* Note: We need a better way of doing this. Currently '#' matches secret
	 * door, and '^' matches trap door (instead of the more generic "trap"). */
	for (i = 1; i < z_info->f_max; i++) {
		if (char_matches_key(f_info[i].d_char, sym)) {
			strnfmt(buf, max, "%c - %s.", sym, f_info[i].name);
			return;
		}
	}
	
	/* Look through monster templates */
	for (race = rb_info; race; race = race->next) {
		/* Slight hack - P appears twice */
		if (streq(race->name, "Morgoth")) continue;
		if (char_matches_key(race->d_char, sym)) {
			strnfmt(buf, max, "%c - %s.", sym, race->text);
			return;
		}
	}

	/* No matches */
        if (isprint(sym)) {
			strnfmt(buf, max, "%c - Unknown Symbol.", sym);
        } else {
			strnfmt(buf, max, "? - Unknown Symbol.");
        }
	
	return;
}

/**
 * Identify a character, allow recall of monsters
 *
 * Several "special" responses recall "multiple" monsters:
 *   ^A (all monsters)
 *   ^U (all unique monsters)
 *   ^N (all non-unique monsters)
 *
 * The responses may be sorted in several ways, see below.
 *
 * Note that the player ghosts are ignored, since they do not exist.
 */
void do_cmd_query_symbol(void)
{
	int idx, num;
	char buf[128];

	char sym;
	struct keypress query;

	bool all = false;
	bool uniq = false;
	bool norm = false;

	bool recall = false;

	u16b *who;

	/* Get a character, or abort */
	if (!get_com("Enter character to be identified, or control+[ANU]: ", &sym))
		return;

	/* Describe */
	if (sym == KTRL('A')) {
		all = true;
		my_strcpy(buf, "Full monster list.", sizeof(buf));
	} else if (sym == KTRL('U')) {
		all = uniq = true;
		my_strcpy(buf, "Unique monster list.", sizeof(buf));
	} else if (sym == KTRL('N')) {
		all = norm = true;
		my_strcpy(buf, "Non-unique monster list.", sizeof(buf));
	} else {
		lookup_symbol(sym, buf, sizeof(buf));
	}

	/* Display the result */
	prt(buf, 0, 0);

	/* Allocate the "who" array */
	who = mem_zalloc(z_info->r_max * sizeof(u16b));

	/* Collect matching monsters */
	for (num = 0, idx = 1; idx < z_info->r_max - 1; idx++) {
		struct monster_race *race = &r_info[idx];
		struct monster_lore *lore = &l_list[idx];

		/* Nothing to recall */
		if (!lore->all_known && !lore->sights)
			continue;

		/* Require non-unique monsters if needed */
		if (norm && rf_has(race->flags, RF_UNIQUE)) continue;

		/* Require unique monsters if needed */
		if (uniq && !rf_has(race->flags, RF_UNIQUE)) continue;

		/* Collect "appropriate" monsters */
		if (all || char_matches_key(race->d_char, sym)) who[num++] = idx;
	}

	/* No monsters to recall */
	if (!num) {
		/* Free the "who" array */
		mem_free(who);
		return;
	}

	/* Prompt */
	put_str("Recall details? (y/k/n): ", 0, 40);

	/* Query */
	query = inkey();

	/* Restore */
	prt(buf, 0, 0);

	/* Interpret the response */
	if (query.code == 'k') {
		/* Sort by kills (and level) */
		sort(who, num, sizeof(*who), cmp_pkill);
	} else if (query.code == 'y' || query.code == 'p') {
		/* Sort by level; accept 'p' as legacy */
		sort(who, num, sizeof(*who), cmp_level);
	} else {
		/* Any unsupported response is "nope, no history please" */
		mem_free(who);
		return;
	}

	/* Start at the end, as the array is sorted lowest to highest */
	idx = num - 1;

	/* Scan the monster memory */
	while (1) {
		textblock *tb;

		/* Extract a race */
		int r_idx = who[idx];
		struct monster_race *race = &r_info[r_idx];
		struct monster_lore *lore = &l_list[r_idx];

		/* Auto-recall */
		monster_race_track(player->upkeep, race);

		/* Do any necessary updates or redraws */
		handle_stuff(player);

		tb = textblock_new();
		lore_title(tb, race);

		textblock_append(tb, " [(r)ecall, ESC]");
		textui_textblock_place(tb, SCREEN_REGION, NULL);
		textblock_free(tb);

		/* Interact */
		while (1) {
			/* Ignore keys during recall presentation, otherwise, the 'r' key
			 * acts like a toggle and instead of a one-off command */
			if (recall)
				lore_show_interactive(race, lore);
			else
				query = inkey();

			/* Normal commands */
			if (query.code != 'r') break;

			/* Toggle recall */
			recall = !recall;
		}

		/* Stop scanning */
		if (query.code == ESCAPE) break;

		/* Move to previous or next monster */
		if (query.code == '-') {
			/* Previous is a step forward in the array */
			idx++;
			/* Wrap if we're at the end of the array */
			if (idx == num) {
				idx = 0;
			}
		} else {
			/* Next is a step back in the array */
			idx--;
			/* Wrap if we're at the start of the array */
			if (idx < 0) {
				idx = num - 1;
			}
		}
	}

	/* Re-display the identity */
	prt(buf, 0, 0);

	/* Free the "who" array */
	mem_free(who);
}

/**
 * Centers the map on the player
 */
void do_cmd_center_map(void)
{
	center_panel();
}



/**
 * Display the main-screen monster list.
 */
void do_cmd_monlist(void)
{
	/* Save the screen and display the list */
	screen_save();

    monster_list_show_interactive(Term->hgt, Term->wid);

	/* Return */
	screen_load();
}


/**
 * Display the main-screen item list.
 */
void do_cmd_itemlist(void)
{
	/* Save the screen and display the list */
	screen_save();

    object_list_show_interactive(Term->hgt, Term->wid);

	/* Return */
	screen_load();
}<|MERGE_RESOLUTION|>--- conflicted
+++ resolved
@@ -20,12 +20,9 @@
 #include "angband.h"
 #include "cave.h"
 #include "cmds.h"
-<<<<<<< HEAD
 #include "dos-compat.h"
-=======
 #include "effects.h"
 #include "effects-info.h"
->>>>>>> 33979da7
 #include "game-input.h"
 #include "grafmode.h"
 #include "init.h"
@@ -63,25 +60,6 @@
 #include "ui-store.h"
 #include "ui-target.h"
 #include "wizard.h"
-
-#ifdef DJGPP
-#include <libc/unconst.h>
-
-wchar_t *
-wcschr(const wchar_t *s, wchar_t c)
-{
-  wchar_t cc = c;
-  while (*s)
-  {
-    if (*s == cc)
-      return unconst(s, wchar_t *);
-    s++;
-  }
-  if (cc == 0)
-    return unconst(s, wchar_t *);
-  return 0;
-}
-#endif /* DJGPP */
 
 /**
  * The first part of this file contains the knowledge menus.  Generic display
