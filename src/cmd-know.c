--- conflicted
+++ resolved
@@ -1973,18 +1973,11 @@
 {
 	/* Initialize the menus */
 	menu_type *menu = &knowledge_menu;
-<<<<<<< HEAD
-	menu_init(menu, MN_SKIN_SCROLL, menu_find_iter(MN_ITER_ITEMS));
-	menu_setpriv(menu, N_ELEMENTS(knowledge_actions), knowledge_actions);
-
-	menu->title = "Display current knowledge";
-=======
 	menu_init(menu, MN_SKIN_SCROLL, menu_find_iter(MN_ITER_ACTIONS));
 	menu_setpriv(menu, N_ELEMENTS(knowledge_actions), knowledge_actions);
 
 	menu->title = "Display current knowledge";
 	menu->selections = lower_case;
->>>>>>> a14cf40f
 
 	/* initialize other static variables */
 	if (!obj_group_order)
