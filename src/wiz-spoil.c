/*
 * File: wiz-spoil.c
 * Purpose: Spoiler generation
 *
 * Copyright (c) 1997 Ben Harrison, and others
 *
 * This work is free software; you can redistribute it and/or modify it
 * under the terms of either:
 *
 * a) the GNU General Public License as published by the Free Software
 *    Foundation, version 2, or
 *
 * b) the "Angband licence":
 *    This software may be copied and distributed for educational, research,
 *    and not for profit purposes provided that this copyright and statement
 *    are included in all such copies.  Other copyrights may also apply.
 */

#include "angband.h"
#include "cmds.h"
#include "monster/monster.h"
#include "object/tvalsval.h"
#include "ui-menu.h"
#include "wizard.h"
#include "z-file.h"


#ifdef ALLOW_SPOILERS


/*
 * The spoiler file being created
 */
static ang_file *fh = NULL;


/*
 * Write out `n' of the character `c' to the spoiler file
 */
static void spoiler_out_n_chars(int n, char c)
{
	while (--n >= 0) file_writec(fh, c);
}

/*
 * Write out `n' blank lines to the spoiler file
 */
static void spoiler_blanklines(int n)
{
	spoiler_out_n_chars(n, '\n');
}

/*
 * Write a line to the spoiler file and then "underline" it with hypens
 */
static void spoiler_underline(cptr str, char c)
{
	text_out("%s", str);
	text_out("\n");
	spoiler_out_n_chars(strlen(str), c);
	text_out("\n");
}



/*
 * Item Spoilers by Ben Harrison (benh@phial.com)
 */


/*
 * The basic items categorized by type
 */
static const grouper group_item[] =
{
	{ TV_SHOT,		"Ammo" },
	{ TV_ARROW,		  NULL },
	{ TV_BOLT,		  NULL },

	{ TV_BOW,		"Bows" },

	{ TV_SWORD,		"Weapons" },
	{ TV_POLEARM,	  NULL },
	{ TV_HAFTED,	  NULL },
	{ TV_DIGGING,	  NULL },

	{ TV_SOFT_ARMOR,	"Armour (Body)" },
	{ TV_HARD_ARMOR,	  NULL },
	{ TV_DRAG_ARMOR,	  NULL },

	{ TV_CLOAK,		"Armour (Misc)" },
	{ TV_SHIELD,	  NULL },
	{ TV_HELM,		  NULL },
	{ TV_CROWN,		  NULL },
	{ TV_GLOVES,	  NULL },
	{ TV_BOOTS,		  NULL },

	{ TV_AMULET,	"Amulets" },
	{ TV_RING,		"Rings" },

	{ TV_SCROLL,	"Scrolls" },
	{ TV_POTION,	"Potions" },
	{ TV_FOOD,		"Food" },

	{ TV_ROD,		"Rods" },
	{ TV_WAND,		"Wands" },
	{ TV_STAFF,		"Staffs" },

	{ TV_MAGIC_BOOK,	"Books (Mage)" },
	{ TV_PRAYER_BOOK,	"Books (Priest)" },

	{ TV_CHEST,		"Chests" },

	{ TV_SPIKE,		"Various" },
	{ TV_LIGHT,		  NULL },
	{ TV_FLASK,		  NULL },
	{ TV_JUNK,		  NULL },
	{ TV_BOTTLE,	  NULL },
	{ TV_SKELETON,	  NULL },

	{ 0, "" }
};





/*
 * Describe the kind
 */
static void kind_info(char *buf, size_t buf_len,
                      char *dam, size_t dam_len,
                      char *wgt, size_t wgt_len,
                      int *lev, s32b *val, int k)
{
	object_kind *k_ptr;

	object_type *i_ptr;
	object_type object_type_body;


	/* Get local object */
	i_ptr = &object_type_body;

	/* Prepare a fake item */
	object_prep(i_ptr, &k_info[k], 0, MAXIMISE);

	/* Obtain the "kind" info */
	k_ptr = &k_info[i_ptr->k_idx];

	/* Cancel bonuses */
	i_ptr->pval = 0;
	i_ptr->to_a = 0;
	i_ptr->to_h = 0;
	i_ptr->to_d = 0;


	/* Level */
	(*lev) = k_ptr->level;

	/* Make known */
	object_notice_everything(i_ptr);

	/* Value */
	(*val) = object_value(i_ptr, 1, FALSE);



	/* Description (too brief) */
	if (buf)
		object_desc(buf, buf_len, i_ptr, ODESC_BASE | ODESC_SPOIL);

	/* Weight */
	if (wgt)
		strnfmt(wgt, wgt_len, "%3d.%d",
				i_ptr->weight / 10, i_ptr->weight % 10);

	/* Hack */
	if (!dam)
		return;

	/* Misc info */
	dam[0] = '\0';

	/* Damage */
	switch (i_ptr->tval)
	{
		/* Bows */
		case TV_BOW:
		{
			break;
		}

		/* Ammo */
		case TV_SHOT:
		case TV_BOLT:
		case TV_ARROW:
		{
			strnfmt(dam, dam_len, "%dd%d", i_ptr->dd, i_ptr->ds);
			break;
		}

		/* Weapons */
		case TV_HAFTED:
		case TV_POLEARM:
		case TV_SWORD:
		case TV_DIGGING:
		{
			strnfmt(dam, dam_len, "%dd%d", i_ptr->dd, i_ptr->ds);
			break;
		}

		/* Armour */
		case TV_BOOTS:
		case TV_GLOVES:
		case TV_CLOAK:
		case TV_CROWN:
		case TV_HELM:
		case TV_SHIELD:
		case TV_SOFT_ARMOR:
		case TV_HARD_ARMOR:
		case TV_DRAG_ARMOR:
		{
			strnfmt(dam, dam_len, "%d", i_ptr->ac);
			break;
		}
	}
}


/*
 * Create a spoiler file for items
 */
static void spoil_obj_desc(cptr fname)
{
	int i, k, s, t, n = 0;

	u16b who[200];

	char buf[1024];

	char wgt[80];
	char dam[80];

	cptr format = "%-51s  %7s%6s%4s%9s\n";

	/* We use either ascii or system-specific encoding */
 	int encoding = (OPT(xchars_to_file)) ? SYSTEM_SPECIFIC : ASCII;

	/* Open the file */
	path_build(buf, sizeof(buf), ANGBAND_DIR_USER, fname);
	fh = file_open(buf, MODE_WRITE, FTYPE_TEXT);

	/* Oops */
	if (!fh)
	{
		msg_print("Cannot create spoiler file.");
		return;
	}


	/* Header */
	file_putf(fh, "Spoiler File -- Basic Items (%s)\n\n\n", VERSION_STRING);

	/* More Header */
	file_putf(fh, format, "Description", "Dam/AC", "Wgt", "Lev", "Cost");
	file_putf(fh, format, "----------------------------------------",
	        "------", "---", "---", "----");

	/* List the groups */
	for (i = 0; TRUE; i++)
	{
		/* Write out the group title */
		if (group_item[i].name)
		{
			/* Hack -- bubble-sort by cost and then level */
			for (s = 0; s < n - 1; s++)
			{
				for (t = 0; t < n - 1; t++)
				{
					int i1 = t;
					int i2 = t + 1;

					int e1;
					int e2;

					s32b t1;
					s32b t2;

					kind_info(NULL, 0, NULL, 0, NULL, 0, &e1, &t1, who[i1]);
					kind_info(NULL, 0, NULL, 0, NULL, 0, &e2, &t2, who[i2]);

					if ((t1 > t2) || ((t1 == t2) && (e1 > e2)))
					{
						int tmp = who[i1];
						who[i1] = who[i2];
						who[i2] = tmp;
					}
				}
			}

			/* Spoil each item */
			for (s = 0; s < n; s++)
			{
				int e;
				s32b v;

				/* Describe the kind */
				kind_info(buf, sizeof(buf), dam, sizeof(dam), wgt, sizeof(wgt), &e, &v, who[s]);

				/* Dump it */
				x_file_putf(fh, encoding, "  %-51s%7s%6s%4d%9ld\n",
				        buf, dam, wgt, e, (long)(v));
			}

			/* Start a new set */
			n = 0;

			/* Notice the end */
			if (!group_item[i].tval) break;

			/* Start a new set */
			x_file_putf(fh, encoding, "\n\n%s\n\n", group_item[i].name);
		}

		/* Get legal item types */
		for (k = 1; k < z_info->k_max; k++)
		{
			object_kind *k_ptr = &k_info[k];

			/* Skip wrong tval's */
			if (k_ptr->tval != group_item[i].tval) continue;

			/* Hack -- Skip instant-artifacts */
			if (of_has(k_ptr->flags, OF_INSTA_ART)) continue;

			/* Save the index */
			who[n++] = k;
		}
	}


	/* Check for errors */
	if (!file_close(fh))
	{
		msg_print("Cannot close spoiler file.");
		return;
	}

	/* Message */
	msg_print("Successfully created a spoiler file.");
}



/*
 * Artifact Spoilers by: randy@PICARD.tamu.edu (Randy Hutson)
 *
 * (Mostly) rewritten in 2002 by Andrew Sidwell and Robert Ruehlmann.
 */


/*
 * The artifacts categorized by type
 */
static const grouper group_artifact[] =
{
	{ TV_SWORD,         "Edged Weapons" },
	{ TV_POLEARM,       "Polearms" },
	{ TV_HAFTED,        "Hafted Weapons" },
	{ TV_BOW,           "Bows" },
	{ TV_DIGGING,       "Diggers" },

	{ TV_SOFT_ARMOR,    "Body Armor" },
	{ TV_HARD_ARMOR,    NULL },
	{ TV_DRAG_ARMOR,    NULL },

	{ TV_CLOAK,         "Cloaks" },
	{ TV_SHIELD,        "Shields" },
	{ TV_HELM,          "Helms/Crowns" },
	{ TV_CROWN,         NULL },
	{ TV_GLOVES,        "Gloves" },
	{ TV_BOOTS,         "Boots" },

	{ TV_LIGHT,         "Light Sources" },
	{ TV_AMULET,        "Amulets" },
	{ TV_RING,          "Rings" },

	{ 0, NULL }
};


/*
 * Hack -- Create a "forged" artifact
 */
bool make_fake_artifact(object_type *o_ptr, byte name1)
{
	int i;

	artifact_type *a_ptr = &a_info[name1];


	/* Ignore "empty" artifacts */
	if (!a_ptr->name) return FALSE;

	/* Get the "kind" index */
	i = lookup_kind(a_ptr->tval, a_ptr->sval);

	/* Oops */
	if (!i) return (FALSE);

	/* Create the artifact */
	object_prep(o_ptr, &k_info[i], 0, MAXIMISE);

	/* Save the name */
	o_ptr->name1 = name1;

	/* Extract the fields */
	o_ptr->pval = a_ptr->pval;
	o_ptr->ac = a_ptr->ac;
	o_ptr->dd = a_ptr->dd;
	o_ptr->ds = a_ptr->ds;
	o_ptr->to_a = a_ptr->to_a;
	o_ptr->to_h = a_ptr->to_h;
	o_ptr->to_d = a_ptr->to_d;
	o_ptr->weight = a_ptr->weight;

	/* Hack -- extract the "cursed" flags */
	if (of_has(a_ptr->flags, OF_LIGHT_CURSE))
		of_on(o_ptr->flags, OF_LIGHT_CURSE);

	if (of_has(a_ptr->flags, OF_HEAVY_CURSE))
		of_on(o_ptr->flags, OF_HEAVY_CURSE);

	if (of_has(a_ptr->flags, OF_PERMA_CURSE))
		of_on(o_ptr->flags, OF_PERMA_CURSE);

	/* Success */
	return (TRUE);
}


/*
 * Create a spoiler file for artifacts
 */
static void spoil_artifact(cptr fname)
{
	int i, j;

	object_type *i_ptr;
	object_type object_type_body;

	char buf[1024];


	/* Build the filename */
	path_build(buf, sizeof(buf), ANGBAND_DIR_USER, fname);
	fh = file_open(buf, MODE_WRITE, FTYPE_TEXT);

	/* Oops */
	if (!fh)
	{
		msg_print("Cannot create spoiler file.");
		return;
	}

	/* Dump to the spoiler file */
	text_out_hook = text_out_to_file;
	text_out_file = fh;

	/* Dump the header */
	spoiler_underline(format("Artifact Spoilers for %s %s",
	                         VERSION_NAME, VERSION_STRING), '=');

	/* List the artifacts by tval */
	for (i = 0; group_artifact[i].tval; i++)
	{
		/* Write out the group title */
		if (group_artifact[i].name)
		{
			spoiler_blanklines(2);
			spoiler_underline(group_artifact[i].name, '=');
			spoiler_blanklines(1);
		}

		/* Now search through all of the artifacts */
		for (j = 1; j < z_info->a_max; ++j)
		{
			artifact_type *a_ptr = &a_info[j];
			char buf[80];

			/* We only want objects in the current group */
			if (a_ptr->tval != group_artifact[i].tval) continue;

			/* Get local object */
			i_ptr = &object_type_body;

			/* Wipe the object */
			object_wipe(i_ptr);

			/* Attempt to "forge" the artifact */
			if (!make_fake_artifact(i_ptr, (byte)j)) continue;

			/* Grab artifact name */
			object_desc(buf, sizeof(buf), i_ptr,
						ODESC_PREFIX | ODESC_COMBAT | ODESC_SPOIL);

			/* Print name and underline */
			spoiler_underline(buf, '-');

			/* Write out the artifact description to the spoiler file */
			object_info_spoil(i_ptr);

			/*
			 * Determine the minimum and maximum depths an
			 * artifact can appear, its rarity, its weight, and
			 * its power rating.
			 */
			text_out("\nMin Level %u, Max Level %u, Generation chance %u, Power %u, %d.%d lbs\n",
				a_ptr->alloc_min, a_ptr->alloc_max,
				a_ptr->alloc_prob, object_power(i_ptr, FALSE,
				NULL, TRUE), (a_ptr->weight / 10),
				(a_ptr->weight % 10));

			/* Terminate the entry */
			spoiler_blanklines(2);
		}
	}

	/* Check for errors */
	if (!file_close(fh))
	{
		msg_print("Cannot close spoiler file.");
		return;
	}

	/* Message */
	msg_print("Successfully created a spoiler file.");
}





/*
 * Create a spoiler file for monsters
 */
static void spoil_mon_desc(cptr fname)
{
	int i, n = 0;

	char buf[1024];

	char nam[80];
	char lev[80];
	char rar[80];
	char spd[80];
	char ac[80];
	char hp[80];
	char exp[80];

	u16b *who;
<<<<<<< HEAD
	u16b why = 2;

	/* We use either ascii or system-specific encoding */
 	int encoding = (OPT(xchars_to_file)) ? SYSTEM_SPECIFIC : ASCII;
=======
>>>>>>> dbdbbe86

	/* Build the filename */
	path_build(buf, sizeof(buf), ANGBAND_DIR_USER, fname);
	fh = file_open(buf, MODE_WRITE, FTYPE_TEXT);

	/* Oops */
	if (!fh)
	{
		msg_print("Cannot create spoiler file.");
		return;
	}

	/* Dump the header */
	x_file_putf(fh, encoding, "Monster Spoilers for %s Version %s\n",
	        VERSION_NAME, VERSION_STRING);
	x_file_putf(fh, encoding, "------------------------------------------\n\n");

	/* Dump the header */
	x_file_putf(fh, encoding, "%-40.40s%4s%4s%6s%8s%4s  %11.11s\n",
	        "Name", "Lev", "Rar", "Spd", "Hp", "Ac", "Visual Info");
	x_file_putf(fh, encoding, "%-40.40s%4s%4s%6s%8s%4s  %11.11s\n",
	        "----", "---", "---", "---", "--", "--", "-----------");

	/* Allocate the "who" array */
	who = C_ZNEW(z_info->r_max, u16b);

	/* Scan the monsters (except the ghost) */
	for (i = 1; i < z_info->r_max - 1; i++)
	{
		monster_race *r_ptr = &r_info[i];

		/* Use that monster */
		if (r_ptr->name) who[n++] = (u16b)i;
	}

	/* Sort the array by dungeon depth of monsters */
	sort(who, n, sizeof(*who), cmp_monsters);

	/* Scan again */
	for (i = 0; i < n; i++)
	{
		monster_race *r_ptr = &r_info[who[i]];

		cptr name = r_ptr->name;

		/* Get the "name" */
		if (rf_has(r_ptr->flags, RF_QUESTOR))
		{
			strnfmt(nam, sizeof(nam), "[Q] %s", name);
		}
		else if (rf_has(r_ptr->flags, RF_UNIQUE))
		{
			strnfmt(nam, sizeof(nam), "[U] %s", name);
		}
		else
		{
			strnfmt(nam, sizeof(nam), "The %s", name);
		}


		/* Level */
		strnfmt(lev, sizeof(lev), "%d", r_ptr->level);

		/* Rarity */
		strnfmt(rar, sizeof(rar), "%d", r_ptr->rarity);

		/* Speed */
		if (r_ptr->speed >= 110)
			strnfmt(spd, sizeof(spd), "+%d", (r_ptr->speed - 110));
		else
			strnfmt(spd, sizeof(spd), "-%d", (110 - r_ptr->speed));

		/* Armor Class */
		strnfmt(ac, sizeof(ac), "%d", r_ptr->ac);

		/* Hitpoints */
		strnfmt(hp, sizeof(hp), "%d", r_ptr->avg_hp);


		/* Experience */
		strnfmt(exp, sizeof(exp), "%ld", (long)(r_ptr->mexp));

		/* Hack -- use visual instead */
		strnfmt(exp, sizeof(exp), "%s '%c'", attr_to_text(r_ptr->d_attr), r_ptr->d_char);

		/* Dump the info */
		x_file_putf(fh, encoding, "%-40.40s%4s%4s%6s%8s%4s  %11.11s\n",
		        nam, lev, rar, spd, hp, ac, exp);
	}

	/* End it */
	file_putf(fh, "\n");

	/* Free the "who" array */
	FREE(who);


	/* Check for errors */
	if (!file_close(fh))
	{
		msg_print("Cannot close spoiler file.");
		return;
	}

	/* Worked */
	msg_print("Successfully created a spoiler file.");
}




/*
 * Monster spoilers originally by: smchorse@ringer.cs.utsa.edu (Shawn McHorse)
 */


/*
 * Create a spoiler file for monsters (-SHAWN-)
 */
static void spoil_mon_info(cptr fname)
{
	char buf[1024];
	int i, n;
	u16b *who;
	int count = 0;


	/* Open the file */
	path_build(buf, sizeof(buf), ANGBAND_DIR_USER, fname);
	fh = file_open(buf, MODE_WRITE, FTYPE_TEXT);

	/* Oops */
	if (!fh)
	{
		msg_print("Cannot create spoiler file.");
		return;
	}

	/* Dump to the spoiler file */
	text_out_hook = text_out_to_file;
	text_out_file = fh;

	/* Dump the header */
	text_out("Monster Spoilers for %s Version %s\n",
	        VERSION_NAME, VERSION_STRING);
	text_out("------------------------------------------\n\n");

	/* Allocate the "who" array */
	who = C_ZNEW(z_info->r_max, u16b);

	/* Scan the monsters */
	for (i = 1; i < z_info->r_max; i++)
	{
		monster_race *r_ptr = &r_info[i];

		/* Use that monster */
		if (r_ptr->name) who[count++] = (u16b)i;
	}

	sort(who, count, sizeof(*who), cmp_monsters);

	/*
	 * List all monsters in order (except the ghost).
	 */
	for (n = 0; n < count; n++)
	{
		int r_idx = who[n];
		monster_race *r_ptr = &r_info[r_idx];

		/* Prefix */
		if (rf_has(r_ptr->flags, RF_QUESTOR))
		{
			text_out("[Q] ");
		}
		else if (rf_has(r_ptr->flags, RF_UNIQUE))
		{
			text_out("[U] ");
		}
		else
		{
			text_out("The ");
		}

		/* Name */
		text_out("%s  (",  r_ptr->name);	/* ---)--- */

		/* Color */
		text_out(attr_to_text(r_ptr->d_attr));

		/* Symbol --(-- */
		text_out(" '%c')\n", r_ptr->d_char);


		/* Indent */
		text_out("=== ");

		/* Number */
		text_out("Num:%d  ", r_idx);

		/* Level */
		text_out("Lev:%d  ", r_ptr->level);

		/* Rarity */
		text_out("Rar:%d  ", r_ptr->rarity);

		/* Speed */
		if (r_ptr->speed >= 110)
		{
			text_out("Spd:+%d  ", (r_ptr->speed - 110));
		}
		else
		{
			text_out("Spd:-%d  ", (110 - r_ptr->speed));
		}

		/* Hitpoints */
		text_out("Hp:%d  ", r_ptr->avg_hp);

		/* Armor Class */
		text_out("Ac:%d  ", r_ptr->ac);

		/* Experience */
		text_out("Exp:%ld\n", (long)(r_ptr->mexp));

		/* Describe */
		describe_monster(r_idx, TRUE);

		/* Terminate the entry */
		text_out("\n");
	}

	/* Free the "who" array */
	FREE(who);

	/* Check for errors */
	if (!file_close(fh))
	{
		msg_print("Cannot close spoiler file.");
		return;
	}

	msg_print("Successfully created a spoiler file.");
}


static void spoiler_menu_act(const char *title, int row)
{
	if (row == 0)
		spoil_obj_desc("obj-desc.spo");
	else if (row == 1)
		spoil_artifact("artifact.spo");
	else if (row == 2)
		spoil_mon_desc("mon-desc.spo");
	else if (row == 3)
		spoil_mon_info("mon-info.spo");

	message_flush();
}

static menu_type *spoil_menu;
static menu_action spoil_actions[] =
{
	{ 0, 0, "Brief Object Info (obj-desc.spo)",		spoiler_menu_act },
	{ 0, 0, "Brief Artifact Info (artifact.spo)",	spoiler_menu_act },
	{ 0, 0, "Brief Monster Info (mon-desc.spo)",	spoiler_menu_act },
	{ 0, 0, "Full Monster Info (mon-info.spo)",		spoiler_menu_act },
};


/*
 * Create Spoiler files
 */
void do_cmd_spoilers(void)
{
	if (!spoil_menu)
	{
		spoil_menu = menu_new_action(spoil_actions, N_ELEMENTS(spoil_actions));
		spoil_menu->selections = lower_case;
		spoil_menu->title = "Create spoilers";
	}

	screen_save();
	clear_from(0);
	menu_layout(spoil_menu, &SCREEN_REGION);
	menu_select(spoil_menu, 0);
	screen_load();
}


#endif<|MERGE_RESOLUTION|>--- conflicted
+++ resolved
@@ -560,13 +560,9 @@
 	char exp[80];
 
 	u16b *who;
-<<<<<<< HEAD
-	u16b why = 2;
 
 	/* We use either ascii or system-specific encoding */
  	int encoding = (OPT(xchars_to_file)) ? SYSTEM_SPECIFIC : ASCII;
-=======
->>>>>>> dbdbbe86
 
 	/* Build the filename */
 	path_build(buf, sizeof(buf), ANGBAND_DIR_USER, fname);
