--- conflicted
+++ resolved
@@ -1074,7 +1074,6 @@
 # build directory can cause the compiler to fail with exit code 1 and
 # no diagnostics. To prevent that, we remove the DLLs before each build.
 # ----------------------------------------------------------------------
-<<<<<<< HEAD
 # if(DEFINED ENV{MSYSTEM})
 #     ADD_CUSTOM_TARGET(clean_dlls
 #         COMMAND ${CMAKE_COMMAND} -E echo "WORKAROUND: Remove DLLs before compilation to avoid failure of CC on MSYS2"
@@ -1082,14 +1081,4 @@
 #     )
 #     ADD_DEPENDENCIES(OurExecutable clean_dlls)
 #     ADD_DEPENDENCIES(OurUnitTestLib clean_dlls)
-# endif()
-=======
-if(DEFINED ENV{MSYSTEM})
-    ADD_CUSTOM_TARGET(clean_dlls
-        COMMAND ${CMAKE_COMMAND} -E echo "WORKAROUND: Remove DLLs before compilation to avoid failure of CC on MSYS2 because it has its own DLLs that are different"
-        COMMAND ${CMAKE_COMMAND} -E remove -f "${CMAKE_CURRENT_BINARY_DIR}/zlib1.dll" "${CMAKE_CURRENT_BINARY_DIR}/libpng12.dll"
-    )
-    ADD_DEPENDENCIES(OurExecutable clean_dlls)
-    ADD_DEPENDENCIES(OurUnitTestLib clean_dlls)
-endif()
->>>>>>> 5259ad69
+# endif()