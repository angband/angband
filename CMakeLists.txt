--- conflicted
+++ resolved
@@ -1082,22 +1082,4 @@
 ELSE()
     ADD_CUSTOM_TARGET(allunittests)
 ENDIF()
-<<<<<<< HEAD
-ADD_DEPENDENCIES(alltests allunittests)
-=======
-ADD_DEPENDENCIES(alltests allunittests)
-
-# ----------------------------------------------------------------------
-# Workaround for MinGW/MSYS2 issue: the presence of the .dll files in the
-# build directory can cause the compiler to fail with exit code 1 and
-# no diagnostics. To prevent that, we remove the DLLs before each build.
-# ----------------------------------------------------------------------
-# if(DEFINED ENV{MSYSTEM})
-#     ADD_CUSTOM_TARGET(clean_dlls
-#         COMMAND ${CMAKE_COMMAND} -E echo "WORKAROUND: Remove DLLs before compilation to avoid failure of CC on MSYS2"
-#         COMMAND ${CMAKE_COMMAND} -E remove -f "${CMAKE_CURRENT_BINARY_DIR}/zlib1.dll" "${CMAKE_CURRENT_BINARY_DIR}/libpng12.dll"
-#     )
-#     ADD_DEPENDENCIES(OurExecutable clean_dlls)
-#     ADD_DEPENDENCIES(OurUnitTestLib clean_dlls)
-# endif()
->>>>>>> 3cfe22ee
+ADD_DEPENDENCIES(alltests allunittests)